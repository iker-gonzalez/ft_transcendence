--- conflicted
+++ resolved
@@ -59,15 +59,10 @@
     environment:
       REACT_APP_API_PORT: 3000
       REACT_APP_CLIENT_PORT: 4200
-<<<<<<< HEAD
+      REACT_APP_USER_TEST_1_CODE: $FAKE_USER_1_CODE
+      REACT_APP_USER_TEST_2_CODE: $FAKE_USER_2_CODE
       REACT_APP_INTRA_CLIENT_ID: $INTRA_CLIENT_ID
       REACT_APP_INTRA_STATE: $INTRA_STATE
-=======
-      REACT_APP_USER_TEST_1_CODE: $FAKE_USER_1_CODE
-      REACT_APP_USER_TEST_2_CODE: $FAKE_USER_2_CODE
-      INTRA_CLIENT_ID: $$INTRA_CLIENT_ID
-      INTRA_STATE: $$INTRA_STATE
->>>>>>> f63447e4
     env_file:
       .env
 
