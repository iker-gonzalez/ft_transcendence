import React, { useEffect, useState } from 'react';
import DangerButton from '../UI/DangerButton';
import MainButton from '../UI/MainButton';
import UserData from '../../interfaces/user-data.interface';
import Modal from '../UI/Modal';
import { ChannelData } from '../../interfaces/chat-channel-data.interface';
import Group from '../../interfaces/chat-group.interface';
import { Socket } from 'socket.io-client';
import { useFlashMessages } from '../../context/FlashMessagesContext';
import FlashMessageLevel from '../../interfaces/flash-message-color.interface';
import {
  patchChannelPassword,
  setAdminIntra,
  inviteFriendToChannel,
  fetchAuthorized,
  getBaseUrl,
} from '../../utils/utils';
import styled from 'styled-components';
import MainPasswordInput from '../UI/MainPasswordInput';
import Badge from '../UI/Badge';
import ChatMessageAreaHeaderUsersModal from './ChatMessageAreaHeaderUsersModal';
import { CHANNEL_TYPES } from '../../constants/shared';
import { useUserFriends } from '../../context/UserDataContext';
import User from '../../interfaces/chat-user.interface';
import SecondaryButton from '../UI/SecondaryButton';
import MainSelect from '../UI/MainSelect';
import { darkBgColor, primaryColor } from '../../constants/color-tokens';
import Cookies from 'js-cookie';
import BannedUser from '../../interfaces/banned-user.interface';
import ContrastPanel from '../UI/ContrastPanel';

type ChatMessageAreaHeaderChannelActionsProps = {
  userData: UserData | null;
  channelData: ChannelData | null;
  group: Group;
  onNewAction: (group: Group) => void;
  updateUserSidebar: () => void;
  socket: Socket;
  setSelectedGroup: React.Dispatch<React.SetStateAction<Group | null>>;
};

const WrapperDiv = styled.div`
  flex: 1;

  display: flex;
  justify-content: flex-end;
  align-items: center;
  gap: 8px;

  .admin-label {
    margin-right: auto;
  }

  .main-actions-container {
    display: flex;
    justify-content: center;
    align-items: center;
    gap: 8px;

    margin-left: 24px;

    button {
      white-space: nowrap;
    }
  }
`;

const ConfirmOwnerLeavingModal = styled(Modal)`
  .actions-container {
    display: flex;
    justify-content: center;
    align-items: center;
    gap: 8px;
  }
`;

const PasswordDeleteContrastPanel = styled(ContrastPanel)`
  margin-top: 24px;
`;

const FriendInvitationModal = styled(Modal)`
  .friend-invitation-form {
    display: flex;
    justify-content: center;
    align-items: center;
    gap: 8px;

    img {
      height: 38px;
      width: 38px;
      object-fit: cover;

      border: 1px solid ${primaryColor};
      border-radius: 5px;
    }
  }
`;

const PasswordModal = styled(Modal)`
  .edit-password-container {
    margin: 0 auto;
    width: fit-content;

    .password-container {
      display: flex;
      justify-content: flex-start;
      align-items: center;
    }

    .confirm-container {
      display: flex;
      justify-content: flex-start;
      align-items: center;
      gap: 8px;
    }
  }
`;

const PasswordRemovalConfirmModal = styled(Modal)`
  .actions-container {
    display: flex;
    justify-content: center;
    align-items: center;
    gap: 8px;
  }
`;

const ChatMessageAreaHeaderChannelActions: React.FC<
  ChatMessageAreaHeaderChannelActionsProps
> = ({
  userData,
  channelData,
  group,
  onNewAction,
  updateUserSidebar,
  socket,
  setSelectedGroup,
}): JSX.Element => {
  const { launchFlashMessage } = useFlashMessages();
  const [password, setPassword] = useState('');
  const [confirmPassword, setConfirmPassword] = useState('');
  const [isPopupVisible, setPopupVisible] = useState(false);
  const [isLeaveConfirmationModalVisible, setLeaveConfirmationModalVisible] =
    useState(false);
  const [isConfirmatioModalVisible, setConfirmatioModalVisible] =
    useState(false);
  const [isPasswordPopupVisible, setPasswordPopupVisible] = useState(false);
  const [bannedUsers, setBannedUsers] = useState<BannedUser[]>([]);

  const [channelOwnerIntraId, setChannelOwnerIntraId] = useState<number | null>(
    null,
  );
  const { userFriends, fetchFriendsList } = useUserFriends();
  const triggerInvitePopUp = async () => {
    if (userFriends.length === 0) {
      await fetchFriendsList();
    }
    setFriendsToInvite(userFriends);
    setInviteModalVisible(true);
  };

  const handleInvite = async (
    userAddIntra: number,
    userAddUsername: string,
  ) => {
    const status_code = await inviteFriendToChannel(
      channelData!.roomName || '',
      userAddIntra,
      channelOwnerIntraId || 0,
    );
    if (status_code === 200) {
      socket.emit('update');
      launchFlashMessage(
        `You invited ${userAddUsername}.`,
        FlashMessageLevel.SUCCESS,
      );
      onNewAction(group);
    } else {
      launchFlashMessage(
        `Something went wrong. Try again later.`,
        FlashMessageLevel.ERROR,
      );
    }
    setInviteModalVisible(false);
  };

  const [isInviteModalVisible, setInviteModalVisible] = useState(false);
  const [friendsToInvite, setFriendsToInvite] = useState<User[]>([]); // replace User with your user type
  const [selectedFriendToInvite, setSelectedFriendToInvite] = useState<
    number | null
  >(null);

  const fetchBannedUsers = (roomName: string) => {
    fetchAuthorized(`${getBaseUrl()}/chat/bannedUsers`, {
      method: 'GET',
      headers: {
        'Content-Type': 'application/json',
        Authorization: `Bearer ${Cookies.get('token')}`,
      },
    })
      .then((res) => {
        if (
          res.ok &&
          res.headers.get('Content-Type')?.includes('application/json')
        ) {
          return res.json();
        } else {
          throw new Error('Server response was not ok or not JSON.');
        }
      })
      .then((data) => {
        const channelBannedUsers = data.data.find((bannedUsersInfo: any) => {
          return bannedUsersInfo.name === roomName;
        });

<<<<<<< HEAD
        setBannedUsers(channelBannedUsers.bannedUsers);
      })
      .catch((error) => {
        console.error('Error:', error);
=======
        setBannedUsers(channelBannedUsers?.bannedUsers);
>>>>>>> b8f1415f
      });
  };

  useEffect(() => {
    if (channelData) {
      setChannelOwnerIntraId(channelData.ownerIntra || null);
    }
  }, [group, channelData]);

  useEffect(() => {
    if (channelData) fetchBannedUsers(channelData.roomName);
  }, [channelData]);

  const patchPassword = async (password: string | null) => {
    const status_code = await patchChannelPassword(
      channelData!.roomName || '',
      channelOwnerIntraId || 0,
      password,
    );
    if (status_code === 200) {
      launchFlashMessage(
        `You ${password ? 'set' : 'removed'} the password for the channel ${
          channelData!.roomName || ''
        }.`,
        FlashMessageLevel.SUCCESS,
      );
      setPasswordPopupVisible(false);
      onNewAction(group);
      updateUserSidebar();
    } else {
      launchFlashMessage(
        `Password is not strong enough.`,
        FlashMessageLevel.ERROR,
      );
    }
  };

  const handleLeaveChannel = (roomName: string) => {
    if (socket) {
      const payload = {
        roomName: roomName,
        intraId: userData?.intraId,
      };
      socket.emit('leaveRoom', payload);

      launchFlashMessage(
        `You left channel ${roomName}.`,
        FlashMessageLevel.SUCCESS,
      );
      setSelectedGroup(null);
    }
  };

  const isOwner = () => channelData?.ownerIntra === userData?.intraId;
  const isAdmin = () =>
    Boolean(
      channelData?.adminsInfo?.some(
        (admin: any) => admin.intra === userData?.intraId,
      ),
    );

  const canSeeActions = (): boolean => {
    return isOwner() || isAdmin();
  };

  return (
    <>
      <WrapperDiv>
        {(isAdmin() || isOwner()) && (
          <Badge className="admin-label">
            <p>
              {(() => {
                if (isOwner()) {
                  return 'Owner';
                } else if (isAdmin()) {
                  return 'Admin';
                } else {
                  return 'Admin + Owner';
                }
              })()}
            </p>
          </Badge>
        )}
        {canSeeActions() && (
          <div className="main-actions-container">
            {channelData?.type === 'PRIVATE' && (
              <SecondaryButton onClick={triggerInvitePopUp}>
                Invite
              </SecondaryButton>
            )}
            {isInviteModalVisible && channelData?.type === 'PRIVATE' && (
              <FriendInvitationModal
                dismissModalAction={() => {
                  setInviteModalVisible(false);
                  setSelectedFriendToInvite(null);
                }}
              >
                <h1 className="title-1 mb-8">Invite friends to channel</h1>
                <p className="mb-24">
                  Select a friend that you want to invite to the channel.
                </p>
                <div className="friend-invitation-form">
                  {(() => {
                    const selectFriendData = friendsToInvite.find(
                      (friend) => friend.intraId === selectedFriendToInvite,
                    );

                    if (selectFriendData) {
                      return <img src={selectFriendData.avatar} alt="" />;
                    }
                  })()}
                  <MainSelect
                    onChange={(e) => {
                      setSelectedFriendToInvite(+e.target.value);
                    }}
                  >
                    <option>Select a friend</option>
                    {friendsToInvite
                      .filter(
                        (friend) =>
                          !channelData?.usersInfo.some(
                            (user) => user.username === friend.username,
                          ),
                      )
                      .map((friend) => (
                        <option key={friend.intraId} value={friend.intraId}>
                          {friend.username}
                        </option>
                      ))}
                  </MainSelect>
                  <MainButton
                    onClick={() => {
                      const friendToInvite = friendsToInvite.find(
                        (friend) => friend.intraId === selectedFriendToInvite,
                      );

                      if (friendToInvite)
                        handleInvite(
                          friendToInvite.intraId,
                          friendToInvite.username,
                        );

                      setSelectedFriendToInvite(null);
                    }}
                  >
                    Invite
                  </MainButton>
                </div>
              </FriendInvitationModal>
            )}
            <MainButton
              onClick={() => {
                setPopupVisible(true);
              }}
              disabled={(() => {
                const isNoUserToManage =
                  channelData?.usersInfo.length === 1 &&
                  bannedUsers?.length === 0;

                const IsOnlyUserToManageOwner =
                  channelData?.usersInfo.length === 2 &&
                  userData?.intraId === channelData?.ownerIntra;

                return !isNoUserToManage && !IsOnlyUserToManageOwner;
              })()}
            >
              Manage
            </MainButton>
            {channelData && isPopupVisible && (
              <Modal
                dismissModalAction={() => {
                  setPopupVisible(false);
                }}
              >
                <ChatMessageAreaHeaderUsersModal
                  channelData={channelData}
                  userData={userData}
                  setAdminIntra={setAdminIntra}
                  channelOwnerIntraId={channelOwnerIntraId}
                  setPopupVisible={setPopupVisible}
                  onNewAction={onNewAction}
                  group={group}
                  socket={socket}
                  bannedUsers={bannedUsers}
                  setBannedUsers={setBannedUsers}
                />
              </Modal>
            )}
            {(() => {
              const isUserOwner = channelData?.ownerIntra === userData?.intraId;
              if (
                group &&
                channelData &&
                isUserOwner &&
                (channelData.type === CHANNEL_TYPES.PUBLIC ||
                  channelData.type === CHANNEL_TYPES.PROTECTED)
              ) {
                return (
                  <SecondaryButton
                    onClick={() => setPasswordPopupVisible(true)}
                  >
                    Password
                  </SecondaryButton>
                );
              }
              return null;
            })()}
          </div>
        )}
        <DangerButton
          onClick={() => {
            const adminsCount = channelData?.adminsInfo.length || 0;

            if ((isOwner() || isAdmin()) && adminsCount <= 1) {
              setLeaveConfirmationModalVisible(true);
              return;
            }

            handleLeaveChannel(group.name);
            updateUserSidebar();
          }}
        >
          Leave
        </DangerButton>
      </WrapperDiv>
      {isLeaveConfirmationModalVisible && (
        <ConfirmOwnerLeavingModal
          dismissModalAction={() => {
            setLeaveConfirmationModalVisible(false);
          }}
        >
          <h1 className="title-1 mb-8">Do you confirm leaving?</h1>
          <p className="mb-24">
            You are the owner and only admin of this channel. If you leave it,
            the channel will be automatically deleted for all users.
          </p>
          <div className="actions-container">
            <SecondaryButton
              onClick={() => {
                setLeaveConfirmationModalVisible(false);
              }}
            >
              Cancel
            </SecondaryButton>
            <DangerButton
              onClick={() => {
                handleLeaveChannel(group.name);
                updateUserSidebar();
              }}
            >
              Confirm
            </DangerButton>
          </div>
        </ConfirmOwnerLeavingModal>
      )}
      {isPasswordPopupVisible && (
        <PasswordModal
          dismissModalAction={() => setPasswordPopupVisible(false)}
        >
          {channelData?.password ? (
            <>
              <h1 className="title-1 mb-16">Edit your password</h1>
              <p className="mb-24">
                Change the current password of the channel.
              </p>
            </>
          ) : (
            <>
              <h1 className="title-1 mb-16">Set a password</h1>
              <div className="mb-24">
                <p>
                  If you do so, the channel will not be public anymore. The
                  current membes list will be kept, but new users will need the
                  password to join.
                </p>
              </div>
            </>
          )}

          <div className="edit-password-container">
            <div className="password-container mb-8">
              <MainPasswordInput
                placeholder="Enter a new password"
                value={password}
                onChange={(e: any) => setPassword(e.target.value)}
              />
            </div>
            <div className="confirm-container mb-24">
              <MainPasswordInput
                placeholder="Confirm your password"
                value={confirmPassword}
                onChange={(e: any) => {
                  setConfirmPassword(e.target.value);
                }}
              />
              <MainButton
                onClick={() => {
                  if (password !== confirmPassword) {
                    launchFlashMessage(
                      `Passwords do not match.`,
                      FlashMessageLevel.ERROR,
                    );
                    setConfirmPassword('');
                    return;
                  }

                  patchPassword(password);
                  setPassword('');
                  setConfirmPassword('');
                }}
                disabled={password.length === 0 || confirmPassword.length === 0}
              >
                Confirm
              </MainButton>
            </div>
          </div>
          <p className="small">
            ℹ️ The password must have at least 6 characters, 1 uppercase
            character, 1 lowercase character, 1 symbol, and 1 number.
          </p>

          {channelData?.password && (
            <PasswordDeleteContrastPanel $backgroundColor={darkBgColor}>
              <h1 className="title-1 mb-16">Delete your password?</h1>
              <p className="mb-24">
                If you choose to do so, the channel will become public and,
                thus, its content will be visible to anyone.
              </p>
              <DangerButton
                onClick={() => {
                  setConfirmatioModalVisible(true);
                }}
              >
                Delete password
              </DangerButton>
            </PasswordDeleteContrastPanel>
          )}
          {isConfirmatioModalVisible && (
            <PasswordRemovalConfirmModal
              dismissModalAction={() => {
                setConfirmatioModalVisible(false);
              }}
            >
              <h1 className="title-1 mb-8">Do you confirm password removal?</h1>
              <p className="mb-24">
                If you do so, the channel will become public. Anyone will be
                able to join and read its contents.
              </p>
              <div className="actions-container">
                <SecondaryButton
                  onClick={() => {
                    setConfirmatioModalVisible(false);
                  }}
                >
                  Cancel
                </SecondaryButton>
                <DangerButton
                  onClick={() => {
                    patchPassword(null);
                    setPasswordPopupVisible(false);
                    onNewAction(group);
                    setConfirmatioModalVisible(false);
                  }}
                >
                  Confirm
                </DangerButton>
              </div>
            </PasswordRemovalConfirmModal>
          )}
        </PasswordModal>
      )}
    </>
  );
};

export default ChatMessageAreaHeaderChannelActions;<|MERGE_RESOLUTION|>--- conflicted
+++ resolved
@@ -213,14 +213,10 @@
           return bannedUsersInfo.name === roomName;
         });
 
-<<<<<<< HEAD
         setBannedUsers(channelBannedUsers.bannedUsers);
       })
       .catch((error) => {
         console.error('Error:', error);
-=======
-        setBannedUsers(channelBannedUsers?.bannedUsers);
->>>>>>> b8f1415f
       });
   };
 
