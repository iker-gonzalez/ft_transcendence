--- conflicted
+++ resolved
@@ -212,23 +212,11 @@
       //setIsBlocked(prevIsBlocked => !prevIsBlocked);
       if (isBlocked === 1) {
       launchFlashMessage(
-<<<<<<< HEAD
-        `You have successfully block user ${blockUsername}. You will no longer receive messages from this.`,
-        FlashMessageLevel.SUCCESS,
-      );
-      //setIsBlocked(true);
-      // console.log('isBlocked value', isBlocked);
-    }
-    else {
-      launchFlashMessage(
-        `You have successfully unblock user ${blockUsername}. You will now receive messages from this.`,
-        FlashMessageLevel.SUCCESS,
-=======
+
         `You have successfully ${
           isBlocked === 1 ? 'blocked' : 'unblocked'
         } user ${blockUsername}.`,
         isBlocked === 1 ? FlashMessageLevel.INFO : FlashMessageLevel.SUCCESS,
->>>>>>> c0c13f49
       );
       //setIsBlocked(false);
       // console.log('isBlocked value', isBlocked);
@@ -317,17 +305,9 @@
             Profile
           </SecondaryButton>
           <DangerButton
-<<<<<<< HEAD
-            onClick={() => {
-              console.log('block button clicked');
-              block(selectedUser.username, selectedUser.intraId, selectedUser.isBlocked ? 0 : 1)}
-            }
-              
-=======
             onClick={() =>
               block(user.username, user.intraId, isBlocked ? 0 : 1)
             }
->>>>>>> c0c13f49
           >
             {selectedUser ? 'Unblock' : 'Block'}
           </DangerButton>
