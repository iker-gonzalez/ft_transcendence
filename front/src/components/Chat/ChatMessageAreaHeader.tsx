--- conflicted
+++ resolved
@@ -243,19 +243,10 @@
                 <div key={userInfo.intra}>
                   {userInfo.username}
                   {/*If there is time, change to svg*/}
-<<<<<<< HEAD
                   <MainButton onClick={() => setAdmin(userInfo.intra)}>Set Admin</MainButton>
                   <MainButton onClick={() => mute(userInfo.intra)}>Mute</MainButton>
                   <MainButton onClick={() => kick(userInfo.intra)}>Kick</MainButton>
                   <MainButton onClick={() => ban(userInfo.intra)}>Ban</MainButton>
-=======
-                  <MainButton onClick={() => setAdmin(intraId)}>
-                    Set Admin
-                  </MainButton>
-                  <MainButton onClick={() => mute(intraId)}>Mute</MainButton>
-                  <MainButton onClick={() => kick(intraId)}>Kick</MainButton>
-                  <MainButton onClick={() => ban(intraId)}>Ban</MainButton>
->>>>>>> 006fa768
                 </div>
               ))}
             </Modal>
