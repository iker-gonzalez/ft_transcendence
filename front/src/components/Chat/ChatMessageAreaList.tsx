import React from 'react';
import styled from 'styled-components';
import DirectMessage from '../../interfaces/chat-message.interface';
import ChatMessageItem from './ChatMessageItem';
import User from '../../interfaces/chat-user.interface';

type ChatMessageAreaListProps = {
  messages: DirectMessage[];
  selectedUser: User | null;
};

const MessageList = styled.ul`
  list-style: none;
  padding: 0;
`;

const EmpyStateDiv = styled.div`
  display: flex;
  justify-content: center;
  align-items: center;

  > * {
    max-width: 4in;
    text-align: center;
  }

  height: 100%;
`;

const ChatMessageAreaList: React.FC<ChatMessageAreaListProps> = ({
  messages,
  selectedUser,
}): JSX.Element => {
  if (selectedUser?.isBlocked) {
    return (
      <EmpyStateDiv>
        <p>
          This user is blocked. You won't be able to read this conversation
          until you unblock them.
        </p>
      </EmpyStateDiv>
    );
  }

  if (messages.length === 0) {
    return (
      <EmpyStateDiv>
        <p>There are no messages to show</p>
      </EmpyStateDiv>
    );
  }

  return (
    <MessageList>
<<<<<<< HEAD
      {messages
        .filter(
          (message) => message.senderName === selectedUser?.username || message.receiverIntraId === selectedUser?.intraId
        
        )
        .map((message, index) => {
          return (
            <ChatMessageItem
              message={message}
              isRepeatedMessage={
                messages[index - 1]?.senderName === message.senderName
              }
            />
          );
        })}
=======
      {messages.map((message, index) => {
        return (
          <ChatMessageItem
            key={message.id}
            message={message}
            isRepeatedMessage={
              messages[index - 1]?.senderName === message.senderName
            }
          />
        );
      })}
>>>>>>> f49749be
    </MessageList>
  );
};

export default ChatMessageAreaList;<|MERGE_RESOLUTION|>--- conflicted
+++ resolved
@@ -52,23 +52,6 @@
 
   return (
     <MessageList>
-<<<<<<< HEAD
-      {messages
-        .filter(
-          (message) => message.senderName === selectedUser?.username || message.receiverIntraId === selectedUser?.intraId
-        
-        )
-        .map((message, index) => {
-          return (
-            <ChatMessageItem
-              message={message}
-              isRepeatedMessage={
-                messages[index - 1]?.senderName === message.senderName
-              }
-            />
-          );
-        })}
-=======
       {messages.map((message, index) => {
         return (
           <ChatMessageItem
@@ -80,7 +63,6 @@
           />
         );
       })}
->>>>>>> f49749be
     </MessageList>
   );
 };
