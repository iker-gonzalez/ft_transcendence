import React, { useEffect } from 'react';
import styled from 'styled-components';
import Group from '../../interfaces/chat-group.interface';
import User from '../../interfaces/chat-user.interface';
import DirectMessage from '../../interfaces/chat-message.interface';
import GroupMessage from '../../interfaces/chat-group-message.interface';
import MessageInput from './ChatMessageAreaInput';
import ChatMessageAreaHeader from './ChatMessageAreaHeader';
import { Socket } from 'socket.io-client';
import { useUserData } from '../../context/UserDataContext';
import GradientBorder from '../UI/GradientBorder';
import { darkerBgColor } from '../../constants/color-tokens';
import { ChannelData } from '../../interfaces/chat-channel-data.interface';
import ChatMessageAreaList from './ChatMessageAreaList';
import ChatAnimationData from '../../assets/lotties/chat.json';
import Lottie from 'lottie-react';
import { fetchAuthorized, getBaseUrl } from '../../utils/utils';

interface ChatMessageAreaProps {
  selectedUser: User | null;
  setSelectedUser: React.Dispatch<React.SetStateAction<User | null>>;
  selectedGroup: Group | null;
  setSelectedGroup: React.Dispatch<React.SetStateAction<Group | null>>;
  messages: DirectMessage[];
  onNewMessage: (message: DirectMessage | GroupMessage) => void;
  updateUserSidebar: () => void;
  socket: Socket | null;
  channelData: ChannelData | null;
  users: User[];
  setUsers: React.Dispatch<React.SetStateAction<User[]>>;
  setMessages: React.Dispatch<React.SetStateAction<DirectMessage[]>>;
  onNewAction: (selectedGroup: Group) => void;
}

const MessageAreaContainer = styled.div`
  width: 100%;
  display: flex;
  flex-direction: column;
  justify-content: space-between;
  height: 100%;

  .gradient-border {
    height: 80vh;
    background-color: ${darkerBgColor};
    padding: 20px;
    flex: 1;
    display: flex;
    flex-direction: column;
    justify-content: space-between;
  }
`;

const WrapperDiv = styled.div`
  display: flex;
  flex-direction: column;
  height: 100%;

  .message-list-container {
    height: 100%;
    overflow-y: auto;
  }
`;

const CenteredContainer = styled.div`
  display: flex;
  flex-direction: column;
  justify-content: center;
  align-items: center;
  height: 100%;

  > p {
    text-align: center;
  }

  .chat-lottie {
    width: 100%;
    max-width: 400px;
  }
`;

/**
 * ChatMessageArea component that displays the messages of the selected chat.
 * @param selectedUser The selected user to chat with.
 * @param selectedGroup The selected group to chat in.
 * @param messages The messages of the selected chat.
 * @returns React functional component.
 */

const ChatMessageArea: React.FC<ChatMessageAreaProps> = ({
  selectedUser,
  setSelectedUser,
  selectedGroup,
  setSelectedGroup,
  messages,
  onNewMessage,
  updateUserSidebar,
  socket,
  channelData,
  users,
  setUsers,
  setMessages,
  onNewAction,
}) => {
  const { userData } = useUserData();

  const [mutedUsers, setMutedUsers] = React.useState<{ username: string }[]>(
    [],
  );

  useEffect(() => {
    if (selectedGroup?.id) {
      fetchAuthorized(`${getBaseUrl()}/chat/${selectedGroup.id}/mutedUsers`)
        .then((res) => {
          return res.json();
        })
        .then((data) => {
          setMutedUsers(data.data);
        });
    }
  }, [messages, selectedGroup]);

  const handleNewMessage = (newMessage: DirectMessage | GroupMessage) => {
    if (socket) {
<<<<<<< HEAD
      if (selectedUser) {
        // console.log('message content: ', newMessage);
        socket.emit('privateMessage', newMessage);
      } else if (selectedGroup) {
        // console.log('new group message sending to socket: ', newMessage);
        socket.emit('sendMessageToRoom', newMessage);
=======
      if (selectedGroup) {
        socket.emit('sendMessageToRoom', {
          roomName: selectedGroup?.name,
          intraId: userData?.intraId,
          senderName: userData?.username || 'Anonymous',
          senderAvatar: userData?.avatar || 'Anonymous',
          content: newMessage.content,
          createdAt: new Date().toISOString(),
        });
>>>>>>> 9a3550de
      }
      onNewMessage(newMessage);
    }
  };

  return (
    <MessageAreaContainer>
      <GradientBorder className="gradient-border">
        {selectedUser || selectedGroup ? (
          <WrapperDiv>
            <ChatMessageAreaHeader
              user={selectedUser}
              setSelectedUser={setSelectedUser}
              group={selectedGroup}
              socket={socket}
              setSelectedGroup={setSelectedGroup}
              updateUserSidebar={updateUserSidebar}
              onNewMessage={handleNewMessage}
              channelData={channelData}
              users={users}
              setUsers={setUsers}
              setMessages={setMessages}
              onNewAction={() => onNewAction(selectedGroup as Group)}
            />
            <div className="message-list-container">
              <ChatMessageAreaList
                messages={messages}
                mutedUsers={mutedUsers}
                selectedUser={selectedUser}
                selectedGroup={selectedGroup}
              />
            </div>
            <div>
              <MessageInput
                selectedUser={selectedUser}
                selectedGroup={selectedGroup}
                mutedUsers={mutedUsers}
                onMessageSubmit={handleNewMessage}
              />
            </div>
          </WrapperDiv>
        ) : (
          <CenteredContainer>
            <p className="title-2 mb-16">
              Chat with your friends
              <br />
              or participate in our community channels!
            </p>
            <Lottie animationData={ChatAnimationData} className="chat-lottie" />
          </CenteredContainer>
        )}
      </GradientBorder>
    </MessageAreaContainer>
  );
};

export default ChatMessageArea;<|MERGE_RESOLUTION|>--- conflicted
+++ resolved
@@ -121,24 +121,13 @@
 
   const handleNewMessage = (newMessage: DirectMessage | GroupMessage) => {
     if (socket) {
-<<<<<<< HEAD
+
       if (selectedUser) {
         // console.log('message content: ', newMessage);
         socket.emit('privateMessage', newMessage);
       } else if (selectedGroup) {
         // console.log('new group message sending to socket: ', newMessage);
         socket.emit('sendMessageToRoom', newMessage);
-=======
-      if (selectedGroup) {
-        socket.emit('sendMessageToRoom', {
-          roomName: selectedGroup?.name,
-          intraId: userData?.intraId,
-          senderName: userData?.username || 'Anonymous',
-          senderAvatar: userData?.avatar || 'Anonymous',
-          content: newMessage.content,
-          createdAt: new Date().toISOString(),
-        });
->>>>>>> 9a3550de
       }
       onNewMessage(newMessage);
     }
