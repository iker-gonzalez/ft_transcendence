import React, { useState, useEffect } from 'react';
import styled from 'styled-components';
import Group from '../../interfaces/chat-group.interface';
import User from '../../interfaces/chat-user.interface';
import Message from '../../interfaces/chat-dm-message.interface';
import MessageInput from './ChatMessageInput';
import useChatMessageSocket, {
  UseChatMessageSocket,
} from './useChatMessageSocket';
import { useUserData } from '../../context/UserDataContext';
import { getIntraId } from '../../utils/utils';
<<<<<<< HEAD
import ContrastPanel from '../UI/ContrastPanel';
import GradientBorder from '../UI/GradientBorder'; //Use GradientBorder in MessageArea component
import {
  darkerBgColor,
  darkestBgColor,
  primaryLightColor,
} from '../../constants/color-tokens';
=======
import GradientBorder from '../UI/GradientBorder';
import { darkerBgColor } from '../../constants/color-tokens';
>>>>>>> 249b31fe

const MessageAreaContainer = styled.div`
  width: 100%;
<<<<<<< HEAD
  padding: 20px;
  position: relative; 
=======
  display: flex;

  .gradient-border {
    background-color: ${darkerBgColor};
    padding: 20px;
    flex: 1;
  }
>>>>>>> 249b31fe
`;

const Title = styled.h2`
  font-size: 32px;
  font-weight: bold;
  margin-bottom: 20px;
`;

const MessageList = styled.ul`
  list-style: none;
  padding: 0;
`;

const MessageItem = styled.li`
  margin: 10px 0;
`;

const CenteredContainer = styled.div`
  display: flex;
  flex-direction: column;
  justify-content: center;
  align-items: center;
  height: 100%;

  .chat-mode-gradient {
    background: #00aeb5;
    background: linear-gradient(180deg, #ffd369 0%, #00aeb5 100%);
    border-radius: 25px;
  }
`;

const StyledParagraph = styled.p`
  font-size: 28px;
  font-weight: bold;
  color: white;
  text-align: center;
`;

const MessageInputWrapper = styled.div`
  position: absolute;
  bottom: 20px;
  width: 100%;
`;


interface ChatMessageAreaProps {
  selectedUser: User | null;
  selectedGroup: Group | null;
  messages: Message[];
}

const ChatMessageArea: React.FC<ChatMessageAreaProps> = ({
  selectedUser,
  selectedGroup,
  messages,
}) => {
  const title = selectedUser?.username || selectedGroup?.name;

  // Declare and initialize the message state
  const [message, setMessage] = useState('');

  // Get the socket and related objects from the utility function
  const {
    chatMessageSocketRef,
    isSocketConnected,
    isConnectionError,
  }: UseChatMessageSocket = useChatMessageSocket();

  // Add a listener for incoming messages
  useEffect(() => {
    if (isSocketConnected) {
      chatMessageSocketRef.current.on('newMessage', (messageData: Message) => {
        // Handle the incoming message, e.g., add it to your message list
        console.log('Received a new message:', messageData);

        // You can update your message state or perform other actions here
      });
    }
  }, [isSocketConnected, chatMessageSocketRef]);

  // Store the message list in a state variable
  const [newMessageList, setNewMessageList] = useState<Message[]>([]);

  const handleInputChange = (e: React.ChangeEvent<HTMLInputElement>) => {
    setMessage(e.target.value);
  };

  const { userData } = useUserData();

  const handleSendMessage = (newMessage: string) => {
    if (newMessage.trim() !== '') {
      // Implement logic to add the message to the chat or send it to the server
      const message: Message = {
        id: 'pepe', //substitute with real random id
        senderName: userData?.username || 'Anonymous',
        senderAvatar: userData?.avatar || 'Anonymous',
        content: newMessage,
        timestamp: new Date().toString(),
      };
      console.log(message);
      // Update the message list by adding the new message
      setNewMessageList((prevMessages) => [...prevMessages, message]);
      // Send the message to the server using the socket
      const receiverId = getIntraId(selectedUser?.username || 'Anonymous'); // temporary until endpoint is fixed
      chatMessageSocketRef.current.emit('privateMessage', {
        receiverId: receiverId, // temporary until endpoint is fixed
        senderId: userData?.intraId,
        content: newMessage,
      });
      // Clear the input field
      setMessage('');
    }
  };

  return (
    <MessageAreaContainer>
<<<<<<< HEAD
      {selectedUser || selectedGroup ? (
        <>
          {title && <Title>{title}</Title>}
          <MessageList>
            {messages.map((message) => (
              <MessageItem key={message.id}>
                {`${message.senderName}: ${message.content}`}
              </MessageItem>
            ))}
            {/* Render the new message below the last message */}
            {newMessageList.map((messageData, index) => (
              <MessageItem key={index}>
                {`${messageData.senderName}: ${messageData.content}`}
              </MessageItem>
            ))}
          </MessageList>
          <MessageInputWrapper>
          <MessageInput
            message={message}
            onInputChange={handleInputChange}
            onMessageSubmit={handleSendMessage}
          />
          </MessageInputWrapper>
        </>
      ) : (
        <CenteredContainer>
          <StyledParagraph>
            Chat with your friends or participate in our community groups!
          </StyledParagraph>
        </CenteredContainer>
      )}
=======
      <GradientBorder className="gradient-border">
        {selectedUser || selectedGroup ? (
          <>
            {title && <Title>{title}</Title>}
            <MessageList>
              {messages.map((message) => (
                <MessageItem key={message.id}>
                  {`${message.senderName}: ${message.content}`}
                </MessageItem>
              ))}
              {/* Render the new message below the last message */}
              {newMessageList.map((messageData, index) => (
                <MessageItem key={index}>
                  {`${messageData.senderName}: ${messageData.content}`}
                </MessageItem>
              ))}
            </MessageList>

            <MessageInput
              message={message}
              onInputChange={handleInputChange}
              onMessageSubmit={handleSendMessage}
            />
          </>
        ) : (
          <CenteredContainer>
            <StyledParagraph>
              Chat with your friends or participate in our community groups!
            </StyledParagraph>
          </CenteredContainer>
        )}
      </GradientBorder>
>>>>>>> 249b31fe
    </MessageAreaContainer>
  );
};

export default ChatMessageArea;<|MERGE_RESOLUTION|>--- conflicted
+++ resolved
@@ -9,33 +9,13 @@
 } from './useChatMessageSocket';
 import { useUserData } from '../../context/UserDataContext';
 import { getIntraId } from '../../utils/utils';
-<<<<<<< HEAD
-import ContrastPanel from '../UI/ContrastPanel';
-import GradientBorder from '../UI/GradientBorder'; //Use GradientBorder in MessageArea component
-import {
-  darkerBgColor,
-  darkestBgColor,
-  primaryLightColor,
-} from '../../constants/color-tokens';
-=======
 import GradientBorder from '../UI/GradientBorder';
 import { darkerBgColor } from '../../constants/color-tokens';
->>>>>>> 249b31fe
 
 const MessageAreaContainer = styled.div`
   width: 100%;
-<<<<<<< HEAD
   padding: 20px;
-  position: relative; 
-=======
-  display: flex;
-
-  .gradient-border {
-    background-color: ${darkerBgColor};
-    padding: 20px;
-    flex: 1;
-  }
->>>>>>> 249b31fe
+  border: 2px solid yellow;
 `;
 
 const Title = styled.h2`
@@ -152,39 +132,6 @@
 
   return (
     <MessageAreaContainer>
-<<<<<<< HEAD
-      {selectedUser || selectedGroup ? (
-        <>
-          {title && <Title>{title}</Title>}
-          <MessageList>
-            {messages.map((message) => (
-              <MessageItem key={message.id}>
-                {`${message.senderName}: ${message.content}`}
-              </MessageItem>
-            ))}
-            {/* Render the new message below the last message */}
-            {newMessageList.map((messageData, index) => (
-              <MessageItem key={index}>
-                {`${messageData.senderName}: ${messageData.content}`}
-              </MessageItem>
-            ))}
-          </MessageList>
-          <MessageInputWrapper>
-          <MessageInput
-            message={message}
-            onInputChange={handleInputChange}
-            onMessageSubmit={handleSendMessage}
-          />
-          </MessageInputWrapper>
-        </>
-      ) : (
-        <CenteredContainer>
-          <StyledParagraph>
-            Chat with your friends or participate in our community groups!
-          </StyledParagraph>
-        </CenteredContainer>
-      )}
-=======
       <GradientBorder className="gradient-border">
         {selectedUser || selectedGroup ? (
           <>
@@ -217,7 +164,6 @@
           </CenteredContainer>
         )}
       </GradientBorder>
->>>>>>> 249b31fe
     </MessageAreaContainer>
   );
 };
