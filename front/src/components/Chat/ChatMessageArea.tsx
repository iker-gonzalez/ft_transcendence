import React, { useState, useEffect } from 'react';
import styled from 'styled-components';
import Group from '../../interfaces/chat-group.interface';
import User from '../../interfaces/chat-user.interface';
import DirectMessage from '../../interfaces/chat-message.interface';
import GroupMessage from '../../interfaces/chat-group-message.interface';
import MessageInput from './ChatMessageAreaInput';
import ChatMessageAreaHeader from './ChatMessageAreaHeader';
import { Socket } from 'socket.io-client';
import { useUserData } from '../../context/UserDataContext';
import GradientBorder from '../UI/GradientBorder';
import { darkerBgColor } from '../../constants/color-tokens';
import { ChannelData } from '../../interfaces/chat-channel-data.interface';
<<<<<<< HEAD
import ChatMessageItem from './ChatMessageItem';
import { useChatData } from '../../context/ChatDataContext';
=======
import ChatMessageAreaList from './ChatMessageAreaList';
>>>>>>> 12684b13

const MessageAreaContainer = styled.div`
  width: 100%;
  display: flex;
  flex-direction: column;
  justify-content: space-between;
  height: 100%;

  .gradient-border {
    height: 80vh;
    background-color: ${darkerBgColor};
    padding: 20px;
    flex: 1;
    display: flex;
    flex-direction: column;
    justify-content: space-between;
  }
`;

const WrapperDiv = styled.div`
  display: flex;
  flex-direction: column;
  height: 100%;

  .message-list-container {
    height: 100%;
    overflow-y: auto;
  }
`;

const CenteredContainer = styled.div`
  display: flex;
  flex-direction: column;
  justify-content: center;
  align-items: center;
  height: 100%;
`;

const StyledParagraph = styled.p`
  font-size: 24px;
  font-weight: bold;
  color: white;
  text-align: center;
`;

const Banner = styled.div`
  background-color: #d11515;
  color: #ffffff;
  padding: 10px;
  margin: 10px 0;
  border: 1px solid #f5c6cb;
  border-radius: 4px;
  text-align: center;
`;

interface ChatMessageAreaProps {
  selectedUser: User | null;
  setSelectedUser: React.Dispatch<React.SetStateAction<User | null>>;
  selectedGroup: Group | null;
  setSelectedGroup: React.Dispatch<React.SetStateAction<Group | null>>;
  messages: DirectMessage[];
  onNewMessage: (message: DirectMessage | GroupMessage) => void;
  updateUserSidebar: () => void;
  socket: Socket | null;
  channelData: ChannelData | null;
  users: User[];
  onBlockUserChange: () => void;
}

/**
 * ChatMessageArea component that displays the messages of the selected chat.
 * @param selectedUser The selected user to chat with.
 * @param selectedGroup The selected group to chat in.
 * @param messages The messages of the selected chat.
 * @returns React functional component.
 */

const ChatMessageArea: React.FC<ChatMessageAreaProps> = ({
  selectedUser,
  setSelectedUser,
  selectedGroup,
  setSelectedGroup,
  messages,
  onNewMessage,
  onBlockUserChange,
  updateUserSidebar,
  socket,
  channelData,
  users,
}) => {
  const { userData } = useUserData();

  const handleNewMessage = (newMessage: DirectMessage | GroupMessage) => {
    if (socket) {
      if (selectedUser) {
        console.log('message content: ', newMessage);
        socket.emit('privateMessage', newMessage);
      } else if (selectedGroup) {
        console.log('new group message sending to socket: ', newMessage);
        socket.emit('sendMessageToRoom', {
          roomName: selectedGroup?.name,
          intraId: userData?.intraId,
          senderName: userData?.username || 'Anonymous',
          senderAvatar: userData?.avatar || 'Anonymous',
          content: newMessage.content,
        });
      }
      onNewMessage(newMessage);
    }
  };

  const { fetchDirectMessageUsers, fetchUserGroups, fetchAllGroups } =
  useChatData();
  //const [isBlocked, setIsBlocked] = useState(false);

  // useEffect(() => {
  //   const fetchData = async () => {
  //     const users: User[] = await fetchDirectMessageUsers();
      
  //   };
  //   fetchData();
  // }, [isBlocked]);

  const navigateToEmptyChat = () => {
    setSelectedUser(null);
    setSelectedGroup(null);
  };

// console.log('selected userRRR: ', selectedUser);

// useEffect(() => {
//   console.log('pepe');
//   setIsBlocked(selectedUser?.isBlocked || false);
// }, [selectedUser?.isBlocked]);

const handleBlockedChange = () => {
  console.log('handleBlockedChange')
  onBlockUserChange();
};

  // console.log('is selected user blocked?: ', selectedUser?.isBlocked);
  console.log('mensajes: ', messages);

  return (
    <MessageAreaContainer>
      <GradientBorder className="gradient-border">
        {selectedUser || selectedGroup ? (
          <WrapperDiv>
            <ChatMessageAreaHeader
              selectedUser={selectedUser}
              selectedGroup={selectedGroup}
              socket={socket}
              navigateToEmptyChat={navigateToEmptyChat}
              updateUserSidebar={updateUserSidebar}
              onNewMessage={handleNewMessage}
              channelData={channelData}
              users={users}
              onBlockedChange={handleBlockedChange}
            />
            <div className="message-list-container">
<<<<<<< HEAD
            <MessageList>
              {selectedUser && selectedUser.isBlocked ? (
                <Banner>This user is blocked.</Banner>
              ) : (
                messages &&
                (selectedUser ||
                selectedGroup) &&
                messages.length > 0 &&
                messages.map((message, index) => {
                  return (
                    <ChatMessageItem
                      message={message}
                      isRepeatedMessage={
                        messages[index - 1]?.senderName === message.senderName
                      }
                    />
                  );
                })
              )}
            </MessageList>
=======
              <ChatMessageAreaList messages={messages} />
>>>>>>> 12684b13
            </div>
            <div>
              <MessageInput
                selectedUser={selectedUser}
                selectedGroup={selectedGroup}
                mutedUsers={channelData?.mutedInfo || []}
                onMessageSubmit={handleNewMessage}
              />
            </div>
          </WrapperDiv>
        ) : (
          <CenteredContainer>
            <StyledParagraph>
              Chat with your friends or participate in our community groups!
            </StyledParagraph>
          </CenteredContainer>
        )}
      </GradientBorder>
    </MessageAreaContainer>
  );
};

export default ChatMessageArea;<|MERGE_RESOLUTION|>--- conflicted
+++ resolved
@@ -11,12 +11,7 @@
 import GradientBorder from '../UI/GradientBorder';
 import { darkerBgColor } from '../../constants/color-tokens';
 import { ChannelData } from '../../interfaces/chat-channel-data.interface';
-<<<<<<< HEAD
-import ChatMessageItem from './ChatMessageItem';
-import { useChatData } from '../../context/ChatDataContext';
-=======
 import ChatMessageAreaList from './ChatMessageAreaList';
->>>>>>> 12684b13
 
 const MessageAreaContainer = styled.div`
   width: 100%;
@@ -177,30 +172,7 @@
               onBlockedChange={handleBlockedChange}
             />
             <div className="message-list-container">
-<<<<<<< HEAD
-            <MessageList>
-              {selectedUser && selectedUser.isBlocked ? (
-                <Banner>This user is blocked.</Banner>
-              ) : (
-                messages &&
-                (selectedUser ||
-                selectedGroup) &&
-                messages.length > 0 &&
-                messages.map((message, index) => {
-                  return (
-                    <ChatMessageItem
-                      message={message}
-                      isRepeatedMessage={
-                        messages[index - 1]?.senderName === message.senderName
-                      }
-                    />
-                  );
-                })
-              )}
-            </MessageList>
-=======
               <ChatMessageAreaList messages={messages} />
->>>>>>> 12684b13
             </div>
             <div>
               <MessageInput
