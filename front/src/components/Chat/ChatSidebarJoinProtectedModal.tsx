--- conflicted
+++ resolved
@@ -22,11 +22,7 @@
 }): JSX.Element => {
   const [password, setPassword] = useState('');
 
-<<<<<<< HEAD
-  const onJoiningProtectedChannel = () => {
-    if (selectedProtectedGroup) {
-      handleJoinRoom(selectedProtectedGroup, password);
-=======
+
   const onJoiningProtectedChannel = async () => {
     if (selectedProtectedGroupToJoin) {
       const isErrorJoining = Boolean(
@@ -35,7 +31,6 @@
       setPassword('');
 
       if (!isErrorJoining) setPasswordPopupVisible(false);
->>>>>>> 9a3550de
     }
   };
 
