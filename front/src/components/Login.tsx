--- conflicted
+++ resolved
@@ -5,22 +5,16 @@
 import { useUserData } from '../context/UserDataContext';
 import moment from 'moment';
 import Cookies from 'js-cookie';
-<<<<<<< HEAD
 import Modal from './UI/Modal';
 import MainButton from './UI/MainButton';
 import FlashMessageLevel from '../interfaces/flash-message-color.interface';
 import { useFlashMessages } from '../context/FlashMessagesContext';
-=======
-import { useFlashMessages } from '../context/FlashMessagesContext';
-import FlashMessageLevel from '../interfaces/flash-message-color.interface';
->>>>>>> 4ec19c0f
 
 const Login: React.FC = (): JSX.Element => {
   const { setUserData } = useUserData();
   const navigate = useNavigate();
   const location = useLocation();
   const [isLoading, setIsLoading] = useState(false);
-<<<<<<< HEAD
   const [showModal, setShowModal] = useState(false);
   const [otpValue, setOtpValue] = useState(''); // Initialize the state with an empty string
   const { launchFlashMessage } = useFlashMessages();
@@ -33,9 +27,6 @@
       window.location.href = `https://api.intra.42.fr/oauth/authorize?client_id=${process.env.REACT_APP_INTRA_CLIENT_ID}&redirect_uri=${process.env.REACT_APP_INTRA_AUTH_REDIRECT_URI}&response_type=code&otp=${otpValue}`;
     }
   };
-=======
-  const { launchFlashMessage } = useFlashMessages();
->>>>>>> 4ec19c0f
 
   useEffect(() => {
     const urlParams = new URLSearchParams(location.search);
@@ -96,21 +87,12 @@
             );
           }
           setUserData(null);
-<<<<<<< HEAD
           setShowModal(true);
-=======
-          navigate('/');
-          launchFlashMessage(
-            'It is not possible to log in with the Intra right now 😬',
-            FlashMessageLevel.ERROR,
-          );
->>>>>>> 4ec19c0f
         })
         .finally(() => {
           setIsLoading(false);
         });
     }
-<<<<<<< HEAD
   }, [navigate, location, setUserData]); // Include otpValue in the dependency array
 
   // Function to handle changes in the OTP input
@@ -120,7 +102,7 @@
 
   return (
     <>
-      {isLoading && <LoadingPage />}
+      {isLoading && <LoadingFullscreen />}
       {showModal && (
         <Modal dismissModalAction={() => setShowModal(false)}>
           <input
@@ -139,11 +121,6 @@
       )}
     </>
   );
-=======
-  }, [navigate, location, setUserData, launchFlashMessage]);
-
-  return <>{isLoading && <LoadingFullscreen />}</>;
->>>>>>> 4ec19c0f
 };
 
 export default Login;
