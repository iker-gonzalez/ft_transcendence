--- conflicted
+++ resolved
@@ -139,11 +139,6 @@
   useEffect(() => {
     if (isSocketConnected && socket) {
       const privateMessageListener = async (messageData: string) => {
-<<<<<<< HEAD
-        console.log('========privateMessageListener=======', messageData);
-=======
-        console.log("ciaooo",messageData)
->>>>>>> 9a3550de
         const {
           content,
           receiverIntraId,
@@ -178,7 +173,7 @@
       };
 
       const groupMessageListener = (messageData: string) => {
-<<<<<<< HEAD
+
         console.log('=====groupMessageListener=======', messageData);
           const {
             content,
@@ -206,10 +201,7 @@
             });
           }
           updateUserSidebar();
-=======
-        const parsedData = JSON.parse(messageData);
-        setMessages((prevMessages) => [...prevMessages, parsedData]);
->>>>>>> 9a3550de
+
       };
 
       // Add the listeners to the socket
@@ -236,21 +228,15 @@
         }
       };
     }
-<<<<<<< HEAD
+
   }, [newMessageSent, isSocketConnected, selectedUser, selectedGroup]);
-=======
-  }, [newMessageSent, isSocketConnected]); // eslint-disable-line react-hooks/exhaustive-deps
->>>>>>> 9a3550de
+
 
   function updateUserSidebar() {
     setUpdateChatData((prevState) => !prevState);
   }
 
-<<<<<<< HEAD
-  // console.log('========chat page=======');
-  // console.log('selectedUser', selectedUser);
-  // console.log('selectedGroup', selectedGroup);
-=======
+
   if (!userData && isUserDataFetching) {
     return (
       <CenteredLayout>
@@ -258,7 +244,6 @@
       </CenteredLayout>
     );
   }
->>>>>>> 9a3550de
 
   return (
     <CenteredLayout>
