--- conflicted
+++ resolved
@@ -2,10 +2,7 @@
 import { getRedirectUri } from '../utils/utils';
 import MainButton from "../components/UI/MainButton";
 import { styled } from "styled-components";
-<<<<<<< HEAD
-=======
-import { Link, useNavigate } from 'react-router-dom';
->>>>>>> a90f9cf0
+import { Link } from 'react-router-dom';
 
 const PageWrapperDiv = styled.div`
   position: fixed;
