--- conflicted
+++ resolved
@@ -13,11 +13,8 @@
 import FlashMessagesContainer from './pages/FlashMessagesContainer';
 import Leaderboard from './pages/Leaderboard';
 import UserStats from './pages/UserStats';
-<<<<<<< HEAD
 import Chat from './pages/Chat';
-=======
 import GameSession from './components/Game/GameSession';
->>>>>>> 70897fe0
 
 function App() {
   return (
