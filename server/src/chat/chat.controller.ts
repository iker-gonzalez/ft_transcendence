--- conflicted
+++ resolved
@@ -1,249 +1,133 @@
-<<<<<<< HEAD
-import {
-    Controller,
-    Get,
-    Param,
-  } from '@nestjs/common';
-
-  import {
-    ApiBadRequestResponse,
-    ApiConflictResponse,
-    ApiNotFoundResponse,
-    ApiOkResponse,
-    ApiOperation,
-    ApiParam,
-    ApiTags,
-    ApiUnauthorizedResponse,
-  } from '@nestjs/swagger';
-import { ChatDMService } from './service/chatDM.service';
-import { swaggerConstants } from 'config/swagger.constants';
-import { ChatChannelService } from './service/chatChannel.service';
-
-@ApiTags('Chat')
-@Controller('chat')
-export class ChatController {
-    constructor(
-      private readonly chatDMService: ChatDMService,
-      private readonly chatChannelService: ChatChannelService
-      ) 
-    {    }
-    /********************************************************** */
-    //                         DM                               //
-    /********************************************************** */
-    @Get(':userId1/:userId2/DM') // Define la ruta para los parámetros userId1 y userId2
-    @ApiParam({ name: 'userId1' }) 
-    @ApiParam({ name: 'userId2' }) 
-    @ApiOperation({
-      summary: swaggerConstants.chat.data.summary, 
-    })
-    async getDMBetweenUsers(
-      @Param('userId1') userIntraId1: string,
-      @Param('userId2') userIntraId2: string
-    ) : Promise<any[]> { 
-      console.log("getDMBetweenUsers get");
-      try{
-        const userId1 = await this.chatDMService.findUserIdByIntraId(parseInt(userIntraId1, 10));
-        const userId2 = await this.chatDMService.findUserIdByIntraId(parseInt(userIntraId2, 10));
-        return this.chatDMService.getDMBetweenUsers(userId1, userId2);
-      }
-      catch (error) {
-          console.error("Error:", error);
-      }
-    }  
-
-    @Get(':userId/DM') // Define una nueva ruta para el método getAllUserDMWith
-    @ApiParam({ name: 'userId' }) 
-    @ApiOperation({
-      summary: swaggerConstants.chat.all.summary,
-    })
-    async getAllUserDMWith(
-      @Param('userId') userIntraId: string
-      ):Promise<any[]> {
-      const userId = await this.chatDMService.findUserIdByIntraId(parseInt(userIntraId, 10));
-
-      console.log("getAllUserDMWith get");
-      console.log(userId);
-        try{
-        return this.chatDMService.getAllUserDMWith(userId);
-      } 
-        catch (error) {
-            console.error("Error:", error);
-        }
-    }
-
-    /********************************************************** */
-    //                    CHANNEL                               //
-    /********************************************************** */
-
-    @Get('/allExistingChannel') 
-    @ApiOperation({
-      summary: swaggerConstants.chat.allExistingChannel.summary,
-    })
-    async getAllExistingChannels(
-
-      ):Promise<any[]> {
-
-      console.log("getAllExistingChannels get");
-
-      try{
-        return this.chatChannelService.getAllExistingChannels();
-      }
-      catch (error) {
-          console.error("Error:", error);
-      }
-    }
-
-    @Get(':userIntra/CM') 
-    @ApiParam({ name: 'userIntra' }) 
-    @ApiOperation({
-      summary: swaggerConstants.chat.channel.summary,
-    })
-    async getAllUserChannelIn(
-      @Param('userIntra') userIntraId: string
-      ):Promise<any[]> {
-
-      console.log("getAllUserChannelIn get");
-      console.log(userIntraId);
-      
-      try{
-        const userId = await this.chatDMService.findUserIdByIntraId(parseInt(userIntraId, 10));
-        return this.chatChannelService.getAllUserChannelIn(userId);
-      }
-      catch (error) {
-          console.error("Error:", error);
-      }
-    }
-   
-   
-    @Get(':roomName/allChannel') 
-    @ApiParam({ name: 'roomName' })
-    @ApiOperation({
-      summary: swaggerConstants.chat.channelMess.summary,
-    })
-    async getMessageInRoom(
-      @Param('roomName') roomName: string,
-    ) : Promise<any[]> { 
-      console.log("getMessageInRoom get");
-      try{
-        return this.chatChannelService.getMessageInRoom(roomName);
-      }
-      catch (error) {
-          console.error("Error:", error);
-      }
-    }  
-=======
-import {
-    Controller,
-    Get,
-    Param,
-  } from '@nestjs/common';
-
-  import {
-    ApiBadRequestResponse,
-    ApiConflictResponse,
-    ApiNotFoundResponse,
-    ApiOkResponse,
-    ApiOperation,
-    ApiParam,
-    ApiTags,
-    ApiUnauthorizedResponse,
-  } from '@nestjs/swagger';
-import { ChatDMService } from './service/chatDM.service';
-import { swaggerConstants } from '../../config/swagger.constants';
-import { ChatChannelService } from './service/chatChannel.service';
-
-@ApiTags('Chat')
-@Controller('chat')
-export class ChatController {
-    constructor(
-      private readonly chatDMService: ChatDMService,
-      private readonly chatChannelService: ChatChannelService
-      ) 
-    {    }
-    /********************************************************** */
-    //                         DM                               //
-    /********************************************************** */
-    @Get(':userId1/:userId2/DM') // Define la ruta para los parámetros userId1 y userId2
-    @ApiParam({ name: 'userId1' }) 
-    @ApiParam({ name: 'userId2' }) 
-    @ApiOperation({
-      summary: swaggerConstants.chat.data.summary, 
-    })
-    async getDMBetweenUsers(
-      @Param('userId1') userIntraId1: string,
-      @Param('userId2') userIntraId2: string
-    ) : Promise<any[]> { 
-      console.log("hofdfsjdl");
-      const userId1 = await this.chatDMService.findUserIdByIntraId(parseInt(userIntraId1, 10));
-      const userId2 = await this.chatDMService.findUserIdByIntraId(parseInt(userIntraId2, 10));
-      try{
-        return this.chatDMService.getDMBetweenUsers(userId1, userId2);
-      }
-      catch (error) {
-          console.error("Error:", error);
-      }
-    }  
-
-    @Get(':userId/DM') // Define una nueva ruta para el método getAllUserDMWith
-    @ApiParam({ name: 'userId' }) 
-    @ApiOperation({
-      summary: swaggerConstants.chat.all.summary,
-    })
-    async getAllUserDMWith(
-      @Param('userId') userIntraId: string
-      ):Promise<any[]> {
-      const userId = await this.chatDMService.findUserIdByIntraId(parseInt(userIntraId, 10));
-
-      console.log("getAllUserDMWith get");
-      console.log(userId);
-        try{
-        return this.chatDMService.getAllUserDMWith(userId);
-      }
-        catch (error) {
-            console.error("Error:", error);
-        }
-    }
-
-    /********************************************************** */
-    //                    CHANNEL                               //
-    /********************************************************** */
-    @Get(':userIntra/CM') 
-    @ApiParam({ name: 'userIntra' }) 
-    @ApiOperation({
-      summary: swaggerConstants.chat.channel.summary,
-    })
-    async getAllUserChannelIn(
-      @Param('userIntra') userIntraId: string
-      ):Promise<any[]> {
-
-      console.log("getAllUserChannelIn get");
-      console.log(userIntraId);
-      const userId = await this.chatDMService.findUserIdByIntraId(parseInt(userIntraId, 10));
-
-      try{
-        return this.chatChannelService.getAllUserChannelIn(userId);
-      }
-      catch (error) {
-          console.error("Error:", error);
-      }
-    }
-   
-   
-    @Get(':roomName/allChannel') 
-    @ApiParam({ name: 'roomName' }) 
-    @ApiOperation({
-      summary: swaggerConstants.chat.channelMess.summary,
-    })
-    async getMessageInRoom(
-      @Param('roomName') roomName: string,
-    ) : Promise<any[]> { 
-      console.log("getMessageInRoom get");
-      try{
-        return this.chatChannelService.getMessageInRoom(roomName);
-      }
-      catch (error) {
-          console.error("Error:", error);
-      }
-    }  
->>>>>>> ca74ac8f
+import {
+    Controller,
+    Get,
+    Param,
+  } from '@nestjs/common';
+
+  import {
+    ApiBadRequestResponse,
+    ApiConflictResponse,
+    ApiNotFoundResponse,
+    ApiOkResponse,
+    ApiOperation,
+    ApiParam,
+    ApiTags,
+    ApiUnauthorizedResponse,
+  } from '@nestjs/swagger';
+import { ChatDMService } from './service/chatDM.service';
+import { swaggerConstants } from 'config/swagger.constants';
+import { ChatChannelService } from './service/chatChannel.service';
+
+@ApiTags('Chat')
+@Controller('chat')
+export class ChatController {
+    constructor(
+      private readonly chatDMService: ChatDMService,
+      private readonly chatChannelService: ChatChannelService
+      ) 
+    {    }
+    /********************************************************** */
+    //                         DM                               //
+    /********************************************************** */
+    @Get(':userId1/:userId2/DM') // Define la ruta para los parámetros userId1 y userId2
+    @ApiParam({ name: 'userId1' }) 
+    @ApiParam({ name: 'userId2' }) 
+    @ApiOperation({
+      summary: swaggerConstants.chat.data.summary, 
+    })
+    async getDMBetweenUsers(
+      @Param('userId1') userIntraId1: string,
+      @Param('userId2') userIntraId2: string
+    ) : Promise<any[]> { 
+      console.log("getDMBetweenUsers get");
+      try{
+        const userId1 = await this.chatDMService.findUserIdByIntraId(parseInt(userIntraId1, 10));
+        const userId2 = await this.chatDMService.findUserIdByIntraId(parseInt(userIntraId2, 10));
+        return this.chatDMService.getDMBetweenUsers(userId1, userId2);
+      }
+      catch (error) {
+          console.error("Error:", error);
+      }
+    }  
+
+    @Get(':userId/DM') // Define una nueva ruta para el método getAllUserDMWith
+    @ApiParam({ name: 'userId' }) 
+    @ApiOperation({
+      summary: swaggerConstants.chat.all.summary,
+    })
+    async getAllUserDMWith(
+      @Param('userId') userIntraId: string
+      ):Promise<any[]> {
+      const userId = await this.chatDMService. findUserIdByIntraId(parseInt(userIntraId, 10));
+
+      console.log("getAllUserDMWith get");
+      console.log(userId);
+        try{
+        return this.chatDMService.getAllUserDMWith(userId);
+      } 
+        catch (error) {
+            console.error("Error:", error);
+        }
+    }
+
+    /********************************************************** */
+    //                    CHANNEL                               //
+    /********************************************************** */
+
+    @Get('/allExistingChannel') 
+    @ApiOperation({
+      summary: swaggerConstants.chat.allExistingChannel.summary,
+    })
+    async getAllExistingChannels(
+
+      ):Promise<any[]> {
+
+      console.log("getAllExistingChannels get");
+
+      try{
+        return this.chatChannelService.getAllExistingChannels();
+      }
+      catch (error) {
+          console.error("Error:", error);
+      }
+    }
+
+    @Get(':userIntra/CM') 
+    @ApiParam({ name: 'userIntra' }) 
+    @ApiOperation({
+      summary: swaggerConstants.chat.channel.summary,
+    })
+    async getAllUserChannelIn(
+      @Param('userIntra') userIntraId: string
+      ):Promise<any[]> {
+
+      console.log("getAllUserChannelIn get");
+      console.log(userIntraId);
+      
+      try{
+        const userId = await this.chatDMService.findUserIdByIntraId(parseInt(userIntraId, 10));
+        return this.chatChannelService.getAllUserChannelIn(userId);
+      }
+      catch (error) {
+          console.error("Error:", error);
+      }
+    }
+   
+   
+    @Get(':roomName/allChannel') 
+    @ApiParam({ name: 'roomName' })
+    @ApiOperation({
+      summary: swaggerConstants.chat.channelMess.summary,
+    })
+    async getMessageInRoom(
+      @Param('roomName') roomName: string,
+    ) : Promise<any[]> { 
+      console.log("getMessageInRoom get");
+      try{
+        return this.chatChannelService.getMessageInRoom(roomName);
+      }
+      catch (error) {
+          console.error("Error:", error);
+      }
+    }  
 }