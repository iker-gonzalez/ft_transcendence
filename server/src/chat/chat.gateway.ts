--- conflicted
+++ resolved
@@ -1,303 +1,295 @@
-// chat.gateway.js
-import {
-  WebSocketGateway,
-  WebSocketServer,
-  OnGatewayConnection,
-  OnGatewayDisconnect,
-  SubscribeMessage,
-  ConnectedSocket,
-  MessageBody,
-} from '@nestjs/websockets';
-import { Server } from 'socket.io';
-import { ChatDMService } from './service/chatDM.service';
-import { ChatChannelService } from './service/chatChannel.service';
-import { UserService } from '../user/user.service';
-import { Socket } from 'socket.io';
-import { BadGatewayException } from '@nestjs/common';
-// Create a Map to store user sockets
-const userSockets = new Map();
-
-@WebSocketGateway({
-  namespace: 'chat',
-})
-export class ChatGateway implements OnGatewayConnection {
-  constructor(
-    private readonly chatDMservice: ChatDMService,
-    private readonly chatChannelservice: ChatChannelService,
-    private readonly userService: UserService,
-  ) {}
-
-  @WebSocketServer()
-  server: Server;
-
-  async handleConnection(client: Socket, data: string): Promise<void> {}
-
-  async handleDisconnect(client: any): Promise<void> {}
-
-  @SubscribeMessage('privateMessage')
-  async handlePrivateMessage(client, payload) {
-    console.log('receiverId:');
-    console.log(payload.receiverId);
-    try {
-      // Prueba para el get de lo DM
-      const senderId = await this.chatDMservice.findUserIdByIntraId(
-        payload.senderIntraId,
-      );
-      const receiverId = await this.chatDMservice.findUserIdByIntraId(
-        payload.receiverIntraId,
-      );
-
-      const addMessageStatus = await this.chatDMservice.addMessageToUser(
-        senderId,
-        receiverId,
-        payload.content,
-      );
-
-      // Emit signal to update the receiver chat frontend
-    } catch (error) {
-      console.error('Error:', error);
-    }
-    // Emit signal to update the receiver chat frontend
-    this.server.emit(
-      `privateMessageReceived/${payload.receiverIntraId}`,
-      JSON.stringify(payload),
-    );
-  }
-
-  /*
-@SubscribeMessage('muteUserDM')
-async handleMuteUserDM(client, payload) {
-  try { 
-    // Prueba para el get de lo DM
-    const senderId = await this.chatDMservice.findUserIdByIntraId(payload.senderId);
-    const receiverId = await this.chatDMservice.findUserIdByIntraId(payload.receiverId);
-
-    const addMessageStatus =  await this.chatDMservice.unblockUserDM(senderId, receiverId);
-    this.server.emit(`muteUserDMDone/${payload.receiverId}`,
-    JSON.stringify(payload))
-  } catch (error) {
-    console.error("Error:", error);
-  }
-}
-
-@SubscribeMessage('unmuteUserDM') 
-async handleUnmuteUserDM(client, payload) {
-  try { 
-    // Prueba para el get de lo DM
-    const senderId = await this.chatDMservice.findUserIdByIntraId(payload.senderId);
-    const receiverId = await this.chatDMservice.findUserIdByIntraId(payload.receiverId);
-    const addMessageStatus =  await this.chatDMservice.unblockUserDM(senderId, receiverId);
-    this.server.emit(`unmuteUserDMDone/${payload.receiverId}`,
-    JSON.stringify(payload))
-  } catch (error) {
-    console.error("Error:", error);
-  }
-}*/
-
-  @SubscribeMessage('joinRoom')
-  async handleJoinRoom(client: Socket, payload) {
-    // Unir al cliente a la sala
-    console.log('joiRoom event');
-    console.log(payload.roomName);
-    console.log(payload.intraId);
-    console.log('type:', payload.type);
-    try {
-      const userId = await this.chatDMservice.findUserIdByIntraId(
-        payload.intraId,
-      );
-      console.log(userId);
-      const channelExist = await this.chatChannelservice.channelExist(
-        payload.roomName,
-      );
-      if (!channelExist) 
-      {
-        await this.chatChannelservice.createChannel(
-          userId,
-          payload.roomName,
-          payload.type,
-          payload.password,
-        );
-      }
-      else {
-        if (payload.type == 'PROTECTED')
-        {
-
-          if (!this.chatChannelservice.isPasswordCorrect(
-            payload.roomName,
-            payload.password,
-            ))
-            {
-              //! Mirar esto
-              // client.emit('joinedRoom', `Incorrect password ${payload.roomName}`);
-              // return;
-             throw new BadGatewayException('Cannot access to a private channel');
-            }
-          }
-        if (payload.type == 'PRIVATE')
-          throw new BadGatewayException('Cannot access to a private channel');
-      }
-      await this.chatChannelservice.addUserToChannel(userId, payload.roomName);
-
-      client.join(payload.roomName);
-      client.emit('joinedRoom', `Te has unido a la sala ${payload.roomName}`);
-    } catch (error) {
-      console.error('Error:', error);
-    }
-
-    // Obtener la lista de clientes en la sala
-    // const io = this.server;
-    // const room = io.of('/').in(roomName) as any; // Afirmación de tipo
-    // room.clients((error, clients) => {
-    //   if (!error) {
-    //     console.log(`Clientes en la sala ${roomName}:`, clients);
-    //   }
-    // });
-  }
-
-  @SubscribeMessage('sendMessageToRoom')
-  async handleSendMessageToRoom(client: Socket, payload) {
-<<<<<<< HEAD
-    console.log('sendMessageToRoom event');
-    console.log('all payload:', payload);
-    console.log('roomName:', payload.roomName);
-    console.log('intraId:', payload.senderIntraId);
-
-=======
->>>>>>> 9a3550de
-    // id: Math.random().toString(36).substring(2, 15) + Math.random().toString(36).substring(2, 15),
-    // senderName: userData?.username || 'Anonymous',
-    // senderAvatar: userData?.avatar || 'Anonymous',
-    // content: newMessage,
-    // timestamp: new Date().toString(),
-
-    try {
-      // Actualizar la DB
-      const userId = await this.chatDMservice.findUserIdByIntraId(
-        payload.senderIntraId,
-      );
-      await this.chatChannelservice.addChannelMessageToUser(
-        payload.roomName,
-        userId,
-        payload.content,
-      );
-
-      // Enviar el mensaje a todos los clientes en la sala
-      //this.server.to(payload.roomName).emit('message', payload);
-
-      
-    const chatRoom= await this.chatChannelservice. getUsersFromChatRoom(payload.roomName);
-
-    for (const usuario of chatRoom) {
-      // Enviar mensage a todos los usuarios del grupo
-      const userIntra = await this.chatDMservice.findUserIntraById(usuario.userId);
-      if (userIntra != payload.senderIntraId) {
-        this.server.emit(`groupMessage/${userIntra}`, JSON.stringify(payload))
-      }
-
-    }
-    
-    } catch (error) {
-      console.error('Error:', error);
-    }
-  }
-
-  @SubscribeMessage('leaveRoom')
-  async handleLeaveRoom(client: Socket, payload) {
-    try {
-      const userId = await this.chatDMservice.findUserIdByIntraId(
-        payload.intraId,
-      );
-      await this.chatChannelservice.leaveUserFromChannel(
-        payload.roomName,
-        userId,
-      );
-      client.leave(payload.roomName);
-    } catch (error) {
-      console.error('Error:', error);
-    }
-  }
-
-  @SubscribeMessage('kickUser')
-  async handleKickUser(client: Socket, payload) {
-      const userId = await this.chatDMservice.findUserIdByIntraId(
-        payload.intraId,
-      );
-      const addminId = await this.chatDMservice.findUserIdByIntraId(
-        payload.adminId,
-      );
-
-      if (!userId || !addminId) {
-        return {
-          success: false,
-        }
-      }
-
-      await this.chatChannelservice.kickUserInChannel(
-        payload.roomName,
-        addminId,
-        userId,
-      );
-      client.leave(payload.roomName);
-
-      return {
-        success: true,
-      }
-  }
-
-  @SubscribeMessage('banUser')
-  async handleBanUser(client: Socket, payload) {
-    console.log('----banUser event-----');
-    console.log('payload:', payload);
-    try {
-      const userId = await this.chatDMservice.findUserIdByIntraId(
-        payload.intraId,
-      );
-      const addminId = await this.chatDMservice.findUserIdByIntraId(
-        payload.adminId,
-      );
-      await this.chatChannelservice.banUserInChannel(
-        payload.roomName,
-        addminId,
-        userId,
-      );
-      client.leave(payload.roomName);
-    } catch (error) {
-      console.error('Error:', error);
-    }
-  }
-
-  @SubscribeMessage('UnBanUser')
-  async handleUnBanUser(client: Socket, payload) {
-    try {
-      const userId = await this.chatDMservice.findUserIdByIntraId(
-        payload.intraId,
-      );
-      const addminId = await this.chatDMservice.findUserIdByIntraId(
-        payload.addAdminId,
-      );
-      await this.chatChannelservice.unbanUserInChannel(
-        payload.roomName,
-        addminId,
-        userId,
-      );
-    } catch (error) {
-      console.error('Error:', error);
-    }
-  }
-  @SubscribeMessage('joinProtectedGroup')
-  async handleJoinProtectedGroup(client: Socket, payload) {
-    try {
-      const userId = await this.chatDMservice.findUserIdByIntraId(
-        payload.intraId,
-      );
-      await this.chatChannelservice.isPasswordCorrect(
-        payload.roomName,
-        payload.password,
-      );
-      await this.chatChannelservice.addUserToChannel(userId, payload.roomName);
-      client.emit('joinedRoom', `Te has unido a la sala ${payload.roomName}`);
-    } catch (error) {
-      console.error('Error:', error);
-    }
-  }
-}
+// chat.gateway.js
+import {
+  WebSocketGateway,
+  WebSocketServer,
+  OnGatewayConnection,
+  OnGatewayDisconnect,
+  SubscribeMessage,
+  ConnectedSocket,
+  MessageBody,
+} from '@nestjs/websockets';
+import { Server } from 'socket.io';
+import { ChatDMService } from './service/chatDM.service';
+import { ChatChannelService } from './service/chatChannel.service';
+import { UserService } from '../user/user.service';
+import { Socket } from 'socket.io';
+import { BadGatewayException } from '@nestjs/common';
+// Create a Map to store user sockets
+const userSockets = new Map();
+
+@WebSocketGateway({
+  namespace: 'chat',
+})
+export class ChatGateway implements OnGatewayConnection {
+  constructor(
+    private readonly chatDMservice: ChatDMService,
+    private readonly chatChannelservice: ChatChannelService,
+    private readonly userService: UserService,
+  ) {}
+
+  @WebSocketServer()
+  server: Server;
+
+  async handleConnection(client: Socket, data: string): Promise<void> {}
+
+  async handleDisconnect(client: any): Promise<void> {}
+
+  @SubscribeMessage('privateMessage')
+  async handlePrivateMessage(client, payload) {
+    console.log('receiverId:');
+    console.log(payload.receiverId);
+    try {
+      // Prueba para el get de lo DM
+      const senderId = await this.chatDMservice.findUserIdByIntraId(
+        payload.senderIntraId,
+      );
+      const receiverId = await this.chatDMservice.findUserIdByIntraId(
+        payload.receiverIntraId,
+      );
+
+      const addMessageStatus = await this.chatDMservice.addMessageToUser(
+        senderId,
+        receiverId,
+        payload.content,
+      );
+
+      // Emit signal to update the receiver chat frontend
+    } catch (error) {
+      console.error('Error:', error);
+    }
+    // Emit signal to update the receiver chat frontend
+    this.server.emit(
+      `privateMessageReceived/${payload.receiverIntraId}`,
+      JSON.stringify(payload),
+    );
+  }
+
+  /*
+@SubscribeMessage('muteUserDM')
+async handleMuteUserDM(client, payload) {
+  try { 
+    // Prueba para el get de lo DM
+    const senderId = await this.chatDMservice.findUserIdByIntraId(payload.senderId);
+    const receiverId = await this.chatDMservice.findUserIdByIntraId(payload.receiverId);
+
+    const addMessageStatus =  await this.chatDMservice.unblockUserDM(senderId, receiverId);
+    this.server.emit(`muteUserDMDone/${payload.receiverId}`,
+    JSON.stringify(payload))
+  } catch (error) {
+    console.error("Error:", error);
+  }
+}
+
+@SubscribeMessage('unmuteUserDM') 
+async handleUnmuteUserDM(client, payload) {
+  try { 
+    // Prueba para el get de lo DM
+    const senderId = await this.chatDMservice.findUserIdByIntraId(payload.senderId);
+    const receiverId = await this.chatDMservice.findUserIdByIntraId(payload.receiverId);
+    const addMessageStatus =  await this.chatDMservice.unblockUserDM(senderId, receiverId);
+    this.server.emit(`unmuteUserDMDone/${payload.receiverId}`,
+    JSON.stringify(payload))
+  } catch (error) {
+    console.error("Error:", error);
+  }
+}*/
+
+  @SubscribeMessage('joinRoom')
+  async handleJoinRoom(client: Socket, payload) {
+    // Unir al cliente a la sala
+    console.log('joiRoom event');
+    console.log(payload.roomName);
+    console.log(payload.intraId);
+    console.log('type:', payload.type);
+    try {
+      const userId = await this.chatDMservice.findUserIdByIntraId(
+        payload.intraId,
+      );
+      console.log(userId);
+      const channelExist = await this.chatChannelservice.channelExist(
+        payload.roomName,
+      );
+      if (!channelExist) 
+      {
+        await this.chatChannelservice.createChannel(
+          userId,
+          payload.roomName,
+          payload.type,
+          payload.password,
+        );
+      }
+      else {
+        if (payload.type == 'PROTECTED')
+        {
+
+          if (!this.chatChannelservice.isPasswordCorrect(
+            payload.roomName,
+            payload.password,
+            ))
+            {
+              //! Mirar esto
+              // client.emit('joinedRoom', `Incorrect password ${payload.roomName}`);
+              // return;
+             throw new BadGatewayException('Cannot access to a private channel');
+            }
+          }
+        if (payload.type == 'PRIVATE')
+          throw new BadGatewayException('Cannot access to a private channel');
+      }
+      await this.chatChannelservice.addUserToChannel(userId, payload.roomName);
+
+      client.join(payload.roomName);
+      client.emit('joinedRoom', `Te has unido a la sala ${payload.roomName}`);
+    } catch (error) {
+      console.error('Error:', error);
+    }
+
+    // Obtener la lista de clientes en la sala
+    // const io = this.server;
+    // const room = io.of('/').in(roomName) as any; // Afirmación de tipo
+    // room.clients((error, clients) => {
+    //   if (!error) {
+    //     console.log(`Clientes en la sala ${roomName}:`, clients);
+    //   }
+    // });
+  }
+
+  @SubscribeMessage('sendMessageToRoom')
+  async handleSendMessageToRoom(client: Socket, payload) {
+    // id: Math.random().toString(36).substring(2, 15) + Math.random().toString(36).substring(2, 15),
+    // senderName: userData?.username || 'Anonymous',
+    // senderAvatar: userData?.avatar || 'Anonymous',
+    // content: newMessage,
+    // timestamp: new Date().toString(),
+
+    try {
+      // Actualizar la DB
+      const userId = await this.chatDMservice.findUserIdByIntraId(
+        payload.senderIntraId,
+      );
+      await this.chatChannelservice.addChannelMessageToUser(
+        payload.roomName,
+        userId,
+        payload.content,
+      );
+
+      // Enviar el mensaje a todos los clientes en la sala
+      //this.server.to(payload.roomName).emit('message', payload);
+
+      
+    const chatRoom= await this.chatChannelservice. getUsersFromChatRoom(payload.roomName);
+
+    for (const usuario of chatRoom) {
+      // Enviar mensage a todos los usuarios del grupo
+      const userIntra = await this.chatDMservice.findUserIntraById(usuario.userId);
+      if (userIntra != payload.senderIntraId) {
+        this.server.emit(`groupMessage/${userIntra}`, JSON.stringify(payload))
+      }
+
+    }
+    
+    } catch (error) {
+      console.error('Error:', error);
+    }
+  }
+
+  @SubscribeMessage('leaveRoom')
+  async handleLeaveRoom(client: Socket, payload) {
+    try {
+      const userId = await this.chatDMservice.findUserIdByIntraId(
+        payload.intraId,
+      );
+      await this.chatChannelservice.leaveUserFromChannel(
+        payload.roomName,
+        userId,
+      );
+      client.leave(payload.roomName);
+    } catch (error) {
+      console.error('Error:', error);
+    }
+  }
+
+  @SubscribeMessage('kickUser')
+  async handleKickUser(client: Socket, payload) {
+      const userId = await this.chatDMservice.findUserIdByIntraId(
+        payload.intraId,
+      );
+      const addminId = await this.chatDMservice.findUserIdByIntraId(
+        payload.adminId,
+      );
+
+      if (!userId || !addminId) {
+        return {
+          success: false,
+        }
+      }
+
+      await this.chatChannelservice.kickUserInChannel(
+        payload.roomName,
+        addminId,
+        userId,
+      );
+      client.leave(payload.roomName);
+
+      return {
+        success: true,
+      }
+  }
+
+  @SubscribeMessage('banUser')
+  async handleBanUser(client: Socket, payload) {
+    console.log('----banUser event-----');
+    console.log('payload:', payload);
+    try {
+      const userId = await this.chatDMservice.findUserIdByIntraId(
+        payload.intraId,
+      );
+      const addminId = await this.chatDMservice.findUserIdByIntraId(
+        payload.adminId,
+      );
+      await this.chatChannelservice.banUserInChannel(
+        payload.roomName,
+        addminId,
+        userId,
+      );
+      client.leave(payload.roomName);
+    } catch (error) {
+      console.error('Error:', error);
+    }
+  }
+
+  @SubscribeMessage('UnBanUser')
+  async handleUnBanUser(client: Socket, payload) {
+    try {
+      const userId = await this.chatDMservice.findUserIdByIntraId(
+        payload.intraId,
+      );
+      const addminId = await this.chatDMservice.findUserIdByIntraId(
+        payload.addAdminId,
+      );
+      await this.chatChannelservice.unbanUserInChannel(
+        payload.roomName,
+        addminId,
+        userId,
+      );
+    } catch (error) {
+      console.error('Error:', error);
+    }
+  }
+  @SubscribeMessage('joinProtectedGroup')
+  async handleJoinProtectedGroup(client: Socket, payload) {
+    try {
+      const userId = await this.chatDMservice.findUserIdByIntraId(
+        payload.intraId,
+      );
+      await this.chatChannelservice.isPasswordCorrect(
+        payload.roomName,
+        payload.password,
+      );
+      await this.chatChannelservice.addUserToChannel(userId, payload.roomName);
+      client.emit('joinedRoom', `Te has unido a la sala ${payload.roomName}`);
+    } catch (error) {
+      console.error('Error:', error);
+    }
+  }
+}