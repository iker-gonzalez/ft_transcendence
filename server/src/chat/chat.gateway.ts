// chat.gateway.js
import  { WebSocketGateway, WebSocketServer, OnGatewayConnection, OnGatewayDisconnect, SubscribeMessage, ConnectedSocket, MessageBody } from '@nestjs/websockets';
import  { Server } from 'socket.io';
import { ChatDMService } from './service/chatDM.service';
import { ChatChannelService } from './service/chatChannel.service';
import { UserService } from '../user/user.service';
import { Socket } from 'socket.io';
// Create a Map to store user sockets
const userSockets = new Map();

@WebSocketGateway({
  namespace: 'chat'
})
export class ChatGateway implements OnGatewayConnection {
  constructor(private readonly chatDMservice: ChatDMService,
    private readonly chatChannelservice: ChatChannelService,
    private readonly userService: UserService) {}

  @WebSocketServer() 
  server: Server;

  async handleConnection(client :Socket, data: string ) : Promise<void> {
  }

  async handleDisconnect(client : any) : Promise<void> {
 }

  @SubscribeMessage('privateMessage')
  async handlePrivateMessage(client, payload) {
    console.log("receiverId:");
    console.log(payload.receiverId);
    try { 
      // Prueba para el get de lo DM
      const senderId = await this.chatDMservice.findUserIdByIntraId(payload.senderId);
      const receiverId = await this.chatDMservice.findUserIdByIntraId(payload.receiverId);

      const addMessageStatus =  await this.chatDMservice.addMessageToUser(senderId, receiverId, payload.content);
      
      // Emit signal to update the receiver chat frontend
      this.server.emit(`privateMessageReceived/${payload.receiverId}`,
                            JSON.stringify(payload))
     
    } catch (error) {
      console.error("Error:", error);
    }
<<<<<<< HEAD
}

@SubscribeMessage('muteUserDM')
async handleMuteUserDM(client, payload) {
  try { 
    // Prueba para el get de lo DM
    const senderId = await this.chatDMservice.findUserIdByIntraId(payload.senderId);
    const receiverId = await this.chatDMservice.findUserIdByIntraId(payload.receiverId);

    const addMessageStatus =  await this.chatDMservice.muteUserDM(senderId, receiverId);
    this.server.emit(`muteUserDMDone/${payload.receiverId}`,
    JSON.stringify(payload))
  } catch (error) {
    console.error("Error:", error);
  }
}

@SubscribeMessage('unmuteUserDM') 
async handleUnmuteUserDM(client, payload) {
  try { 
    // Prueba para el get de lo DM
    const senderId = await this.chatDMservice.findUserIdByIntraId(payload.senderId);
    const receiverId = await this.chatDMservice.findUserIdByIntraId(payload.receiverId);
    const addMessageStatus =  await this.chatDMservice.unmuteUserDM(senderId, receiverId);
    this.server.emit(`unmuteUserDMDone/${payload.receiverId}`,
    JSON.stringify(payload))
  } catch (error) {
    console.error("Error:", error);
  }
=======
    // Emit signal to update the receiver chat frontend
    this.server.emit(`privateMessageReceived/${payload.receiverId}`,
                      JSON.stringify(payload))
>>>>>>> fadf802a
}


@SubscribeMessage('joinRoom')
async handleJoinRoom(client: Socket, paydload) {
  // Unir al cliente a la sala
  console.log("joiRoom event");
  console.log(paydload.roomName);
  console.log(paydload.intraId);
  try { 

  const userId = await this.chatDMservice.findUserIdByIntraId(paydload.intraId);
  console.log(userId);
  const channelExist = await this.chatChannelservice.channelExist(paydload.roomName);
  if (!channelExist)
  {
    await this.chatChannelservice.createChannel(userId, paydload.roomName, "public");
  }
  await this.chatChannelservice.addUserToChannel(userId, paydload.roomName);

  client.join(paydload.roomName);
  client.emit('joinedRoom', `Te has unido a la sala ${paydload.roomName}`);

} catch (error) {
  console.error("Error:", error);
}

 // Obtener la lista de clientes en la sala
// const io = this.server;
// const room = io.of('/').in(roomName) as any; // Afirmación de tipo
// room.clients((error, clients) => {
//   if (!error) {
//     console.log(`Clientes en la sala ${roomName}:`, clients);
//   }
// });

}
 
@SubscribeMessage('sendMessageToRoom') 
async handleSendMessageToRoom( client: Socket, payload) {
  console.log("sendMessageToRoom event");
  console.log('roomName:', payload.roomName);
  console.log('message:', payload.message);


  try{

    // Actualizar la DB
    const userId = await this.chatDMservice.findUserIdByIntraId(payload.intraId);
    console.log(userId);
    await this.chatChannelservice.addChannelMessageToUser(payload.roomName ,userId, payload.message);
    
    // Enviar el mensaje a todos los clientes en la sala
    this.server.to(payload.roomName).emit('message', payload.message);

  }
  catch(error){
    console.error("Error:", error);
  }
 }
 
 @SubscribeMessage('leaveRoom') 
 async handleLeaveRoom(client: Socket, payload) {

  try { 
    const userId = await this.chatDMservice.findUserIdByIntraId(payload.intraId);
    await this.chatChannelservice.leaveUserFromChannel(payload.roomName, userId);
    client.leave(payload.roomName);
  }
   catch (error) {
    console.error("Error:", error);
  }

 }

 @SubscribeMessage('muteUser') 
 async handleMuteUser(client: Socket, payload) {

  try { 
    const userId = await this.chatDMservice.findUserIdByIntraId(payload.intraId);
    const addminId = await this.chatDMservice.findUserIdByIntraId(payload.addAdminId);
    await this.chatChannelservice.muteUserInChannel(payload.roomName, addminId, userId);
    this.server.to(payload.roomName).emit('mutedUserUpdate', payload);

  }
   catch (error) {
    console.error("Error:", error);
  }
 }

 @SubscribeMessage('unmuteUser') 
 async handleUnmuteUser(client: Socket, payload) {

  try { 
    const userId = await this.chatDMservice.findUserIdByIntraId(payload.intraId);
    const addminId = await this.chatDMservice.findUserIdByIntraId(payload.addAdminId);
    await this.chatChannelservice.unmuteUserInChannel(payload.roomName, addminId, userId);
    this.server.to(payload.roomName).emit('unmutedUserUpdate', payload);
  }
   catch (error) {
    console.error("Error:", error);
  }
 }

 @SubscribeMessage('kickUser') 
 async handleKickUser(client: Socket, payload) {

  try { 
    const userId = await this.chatDMservice.findUserIdByIntraId(payload.intraId);
    const addminId = await this.chatDMservice.findUserIdByIntraId(payload.addAdminId);
    await this.chatChannelservice.kickUserInChannel(payload.roomName, addminId, userId);
    client.leave(payload.roomName);
  }
   catch (error) {
    console.error("Error:", error);
  }
 }

 @SubscribeMessage('banUser') 
 async handleBanUser(client: Socket, payload) {

  try { 
    const userId = await this.chatDMservice.findUserIdByIntraId(payload.intraId);
    const addminId = await this.chatDMservice.findUserIdByIntraId(payload.addAdminId);
    await this.chatChannelservice.banUserInChannel(payload.roomName, addminId, userId);
    client.leave(payload.roomName);
  }
   catch (error) {
    console.error("Error:", error);
  }
 }

 @SubscribeMessage('UnBanUser') 
 async handleUnBanUser(client: Socket, payload) {

  try { 
    const userId = await this.chatDMservice.findUserIdByIntraId(payload.intraId);
    const addminId = await this.chatDMservice.findUserIdByIntraId(payload.addAdminId);
    await this.chatChannelservice.unbanUserInChannel(payload.roomName, addminId, userId);
  }
   catch (error) {
    console.error("Error:", error);
  }
 }
 @SubscribeMessage('joinProtectedGroup') 
 async handleJoinProtectedGroup(client: Socket, payload) {
   
   try { 
    const userId = await this.chatDMservice.findUserIdByIntraId(payload.intraId);
     await this.chatChannelservice.isPasswordCorrect(payload.roomName, payload.password);
     await this.chatChannelservice.addUserToChannel(userId, payload.roomName,);
     client.emit('joinedRoom', `Te has unido a la sala ${payload.roomName}`);
  }
   catch (error) {
    console.error("Error:", error);
  }
 }


 
}<|MERGE_RESOLUTION|>--- conflicted
+++ resolved
@@ -1,241 +1,236 @@
-// chat.gateway.js
-import  { WebSocketGateway, WebSocketServer, OnGatewayConnection, OnGatewayDisconnect, SubscribeMessage, ConnectedSocket, MessageBody } from '@nestjs/websockets';
-import  { Server } from 'socket.io';
-import { ChatDMService } from './service/chatDM.service';
-import { ChatChannelService } from './service/chatChannel.service';
-import { UserService } from '../user/user.service';
-import { Socket } from 'socket.io';
-// Create a Map to store user sockets
-const userSockets = new Map();
-
-@WebSocketGateway({
-  namespace: 'chat'
-})
-export class ChatGateway implements OnGatewayConnection {
-  constructor(private readonly chatDMservice: ChatDMService,
-    private readonly chatChannelservice: ChatChannelService,
-    private readonly userService: UserService) {}
-
-  @WebSocketServer() 
-  server: Server;
-
-  async handleConnection(client :Socket, data: string ) : Promise<void> {
-  }
-
-  async handleDisconnect(client : any) : Promise<void> {
- }
-
-  @SubscribeMessage('privateMessage')
-  async handlePrivateMessage(client, payload) {
-    console.log("receiverId:");
-    console.log(payload.receiverId);
-    try { 
-      // Prueba para el get de lo DM
-      const senderId = await this.chatDMservice.findUserIdByIntraId(payload.senderId);
-      const receiverId = await this.chatDMservice.findUserIdByIntraId(payload.receiverId);
-
-      const addMessageStatus =  await this.chatDMservice.addMessageToUser(senderId, receiverId, payload.content);
-      
-      // Emit signal to update the receiver chat frontend
-      this.server.emit(`privateMessageReceived/${payload.receiverId}`,
-                            JSON.stringify(payload))
-     
-    } catch (error) {
-      console.error("Error:", error);
-    }
-<<<<<<< HEAD
-}
-
-@SubscribeMessage('muteUserDM')
-async handleMuteUserDM(client, payload) {
-  try { 
-    // Prueba para el get de lo DM
-    const senderId = await this.chatDMservice.findUserIdByIntraId(payload.senderId);
-    const receiverId = await this.chatDMservice.findUserIdByIntraId(payload.receiverId);
-
-    const addMessageStatus =  await this.chatDMservice.muteUserDM(senderId, receiverId);
-    this.server.emit(`muteUserDMDone/${payload.receiverId}`,
-    JSON.stringify(payload))
-  } catch (error) {
-    console.error("Error:", error);
-  }
-}
-
-@SubscribeMessage('unmuteUserDM') 
-async handleUnmuteUserDM(client, payload) {
-  try { 
-    // Prueba para el get de lo DM
-    const senderId = await this.chatDMservice.findUserIdByIntraId(payload.senderId);
-    const receiverId = await this.chatDMservice.findUserIdByIntraId(payload.receiverId);
-    const addMessageStatus =  await this.chatDMservice.unmuteUserDM(senderId, receiverId);
-    this.server.emit(`unmuteUserDMDone/${payload.receiverId}`,
-    JSON.stringify(payload))
-  } catch (error) {
-    console.error("Error:", error);
-  }
-=======
-    // Emit signal to update the receiver chat frontend
-    this.server.emit(`privateMessageReceived/${payload.receiverId}`,
-                      JSON.stringify(payload))
->>>>>>> fadf802a
-}
-
-
-@SubscribeMessage('joinRoom')
-async handleJoinRoom(client: Socket, paydload) {
-  // Unir al cliente a la sala
-  console.log("joiRoom event");
-  console.log(paydload.roomName);
-  console.log(paydload.intraId);
-  try { 
-
-  const userId = await this.chatDMservice.findUserIdByIntraId(paydload.intraId);
-  console.log(userId);
-  const channelExist = await this.chatChannelservice.channelExist(paydload.roomName);
-  if (!channelExist)
-  {
-    await this.chatChannelservice.createChannel(userId, paydload.roomName, "public");
-  }
-  await this.chatChannelservice.addUserToChannel(userId, paydload.roomName);
-
-  client.join(paydload.roomName);
-  client.emit('joinedRoom', `Te has unido a la sala ${paydload.roomName}`);
-
-} catch (error) {
-  console.error("Error:", error);
-}
-
- // Obtener la lista de clientes en la sala
-// const io = this.server;
-// const room = io.of('/').in(roomName) as any; // Afirmación de tipo
-// room.clients((error, clients) => {
-//   if (!error) {
-//     console.log(`Clientes en la sala ${roomName}:`, clients);
-//   }
-// });
-
-}
- 
-@SubscribeMessage('sendMessageToRoom') 
-async handleSendMessageToRoom( client: Socket, payload) {
-  console.log("sendMessageToRoom event");
-  console.log('roomName:', payload.roomName);
-  console.log('message:', payload.message);
-
-
-  try{
-
-    // Actualizar la DB
-    const userId = await this.chatDMservice.findUserIdByIntraId(payload.intraId);
-    console.log(userId);
-    await this.chatChannelservice.addChannelMessageToUser(payload.roomName ,userId, payload.message);
-    
-    // Enviar el mensaje a todos los clientes en la sala
-    this.server.to(payload.roomName).emit('message', payload.message);
-
-  }
-  catch(error){
-    console.error("Error:", error);
-  }
- }
- 
- @SubscribeMessage('leaveRoom') 
- async handleLeaveRoom(client: Socket, payload) {
-
-  try { 
-    const userId = await this.chatDMservice.findUserIdByIntraId(payload.intraId);
-    await this.chatChannelservice.leaveUserFromChannel(payload.roomName, userId);
-    client.leave(payload.roomName);
-  }
-   catch (error) {
-    console.error("Error:", error);
-  }
-
- }
-
- @SubscribeMessage('muteUser') 
- async handleMuteUser(client: Socket, payload) {
-
-  try { 
-    const userId = await this.chatDMservice.findUserIdByIntraId(payload.intraId);
-    const addminId = await this.chatDMservice.findUserIdByIntraId(payload.addAdminId);
-    await this.chatChannelservice.muteUserInChannel(payload.roomName, addminId, userId);
-    this.server.to(payload.roomName).emit('mutedUserUpdate', payload);
-
-  }
-   catch (error) {
-    console.error("Error:", error);
-  }
- }
-
- @SubscribeMessage('unmuteUser') 
- async handleUnmuteUser(client: Socket, payload) {
-
-  try { 
-    const userId = await this.chatDMservice.findUserIdByIntraId(payload.intraId);
-    const addminId = await this.chatDMservice.findUserIdByIntraId(payload.addAdminId);
-    await this.chatChannelservice.unmuteUserInChannel(payload.roomName, addminId, userId);
-    this.server.to(payload.roomName).emit('unmutedUserUpdate', payload);
-  }
-   catch (error) {
-    console.error("Error:", error);
-  }
- }
-
- @SubscribeMessage('kickUser') 
- async handleKickUser(client: Socket, payload) {
-
-  try { 
-    const userId = await this.chatDMservice.findUserIdByIntraId(payload.intraId);
-    const addminId = await this.chatDMservice.findUserIdByIntraId(payload.addAdminId);
-    await this.chatChannelservice.kickUserInChannel(payload.roomName, addminId, userId);
-    client.leave(payload.roomName);
-  }
-   catch (error) {
-    console.error("Error:", error);
-  }
- }
-
- @SubscribeMessage('banUser') 
- async handleBanUser(client: Socket, payload) {
-
-  try { 
-    const userId = await this.chatDMservice.findUserIdByIntraId(payload.intraId);
-    const addminId = await this.chatDMservice.findUserIdByIntraId(payload.addAdminId);
-    await this.chatChannelservice.banUserInChannel(payload.roomName, addminId, userId);
-    client.leave(payload.roomName);
-  }
-   catch (error) {
-    console.error("Error:", error);
-  }
- }
-
- @SubscribeMessage('UnBanUser') 
- async handleUnBanUser(client: Socket, payload) {
-
-  try { 
-    const userId = await this.chatDMservice.findUserIdByIntraId(payload.intraId);
-    const addminId = await this.chatDMservice.findUserIdByIntraId(payload.addAdminId);
-    await this.chatChannelservice.unbanUserInChannel(payload.roomName, addminId, userId);
-  }
-   catch (error) {
-    console.error("Error:", error);
-  }
- }
- @SubscribeMessage('joinProtectedGroup') 
- async handleJoinProtectedGroup(client: Socket, payload) {
-   
-   try { 
-    const userId = await this.chatDMservice.findUserIdByIntraId(payload.intraId);
-     await this.chatChannelservice.isPasswordCorrect(payload.roomName, payload.password);
-     await this.chatChannelservice.addUserToChannel(userId, payload.roomName,);
-     client.emit('joinedRoom', `Te has unido a la sala ${payload.roomName}`);
-  }
-   catch (error) {
-    console.error("Error:", error);
-  }
- }
-
-
- 
+// chat.gateway.js
+import  { WebSocketGateway, WebSocketServer, OnGatewayConnection, OnGatewayDisconnect, SubscribeMessage, ConnectedSocket, MessageBody } from '@nestjs/websockets';
+import  { Server } from 'socket.io';
+import { ChatDMService } from './service/chatDM.service';
+import { ChatChannelService } from './service/chatChannel.service';
+import { UserService } from '../user/user.service';
+import { Socket } from 'socket.io';
+// Create a Map to store user sockets
+const userSockets = new Map();
+
+@WebSocketGateway({
+  namespace: 'chat'
+})
+export class ChatGateway implements OnGatewayConnection {
+  constructor(private readonly chatDMservice: ChatDMService,
+    private readonly chatChannelservice: ChatChannelService,
+    private readonly userService: UserService) {}
+
+  @WebSocketServer() 
+  server: Server;
+
+  async handleConnection(client :Socket, data: string ) : Promise<void> {
+  }
+
+  async handleDisconnect(client : any) : Promise<void> {
+ }
+
+  @SubscribeMessage('privateMessage')
+  async handlePrivateMessage(client, payload) {
+    console.log("receiverId:");
+    console.log(payload.receiverId);
+    try { 
+      // Prueba para el get de lo DM
+      const senderId = await this.chatDMservice.findUserIdByIntraId(payload.senderId);
+      const receiverId = await this.chatDMservice.findUserIdByIntraId(payload.receiverId);
+
+      const addMessageStatus =  await this.chatDMservice.addMessageToUser(senderId, receiverId, payload.content);
+      
+      // Emit signal to update the receiver chat frontend
+
+    } catch (error) {
+      console.error("Error:", error);
+    }
+    // Emit signal to update the receiver chat frontend
+    this.server.emit(`privateMessageReceived/${payload.receiverId}`,
+                      JSON.stringify(payload))
+}
+
+@SubscribeMessage('muteUserDM')
+async handleMuteUserDM(client, payload) {
+  try { 
+    // Prueba para el get de lo DM
+    const senderId = await this.chatDMservice.findUserIdByIntraId(payload.senderId);
+    const receiverId = await this.chatDMservice.findUserIdByIntraId(payload.receiverId);
+
+    const addMessageStatus =  await this.chatDMservice.muteUserDM(senderId, receiverId);
+    this.server.emit(`muteUserDMDone/${payload.receiverId}`,
+    JSON.stringify(payload))
+  } catch (error) {
+    console.error("Error:", error);
+  }
+}
+
+@SubscribeMessage('unmuteUserDM') 
+async handleUnmuteUserDM(client, payload) {
+  try { 
+    // Prueba para el get de lo DM
+    const senderId = await this.chatDMservice.findUserIdByIntraId(payload.senderId);
+    const receiverId = await this.chatDMservice.findUserIdByIntraId(payload.receiverId);
+    const addMessageStatus =  await this.chatDMservice.unmuteUserDM(senderId, receiverId);
+    this.server.emit(`unmuteUserDMDone/${payload.receiverId}`,
+    JSON.stringify(payload))
+  } catch (error) {
+    console.error("Error:", error);
+  }
+}
+
+
+@SubscribeMessage('joinRoom')
+async handleJoinRoom(client: Socket, paydload) {
+  // Unir al cliente a la sala
+  console.log("joiRoom event");
+  console.log(paydload.roomName);
+  console.log(paydload.intraId);
+  try { 
+
+  const userId = await this.chatDMservice.findUserIdByIntraId(paydload.intraId);
+  console.log(userId);
+  const channelExist = await this.chatChannelservice.channelExist(paydload.roomName);
+  if (!channelExist)
+  {
+    await this.chatChannelservice.createChannel(userId, paydload.roomName, "public");
+  }
+  await this.chatChannelservice.addUserToChannel(userId, paydload.roomName);
+
+  client.join(paydload.roomName);
+  client.emit('joinedRoom', `Te has unido a la sala ${paydload.roomName}`);
+
+} catch (error) {
+  console.error("Error:", error);
+}
+
+ // Obtener la lista de clientes en la sala
+// const io = this.server;
+// const room = io.of('/').in(roomName) as any; // Afirmación de tipo
+// room.clients((error, clients) => {
+//   if (!error) {
+//     console.log(`Clientes en la sala ${roomName}:`, clients);
+//   }
+// });
+
+}
+ 
+@SubscribeMessage('sendMessageToRoom') 
+async handleSendMessageToRoom( client: Socket, payload) {
+  console.log("sendMessageToRoom event");
+  console.log('roomName:', payload.roomName);
+  console.log('message:', payload.message);
+
+
+  try{
+
+    // Actualizar la DB
+    const userId = await this.chatDMservice.findUserIdByIntraId(payload.intraId);
+    console.log(userId);
+    await this.chatChannelservice.addChannelMessageToUser(payload.roomName ,userId, payload.message);
+    
+    // Enviar el mensaje a todos los clientes en la sala
+    this.server.to(payload.roomName).emit('message', payload.message);
+
+  }
+  catch(error){
+    console.error("Error:", error);
+  }
+ }
+ 
+ @SubscribeMessage('leaveRoom') 
+ async handleLeaveRoom(client: Socket, payload) {
+
+  try { 
+    const userId = await this.chatDMservice.findUserIdByIntraId(payload.intraId);
+    await this.chatChannelservice.leaveUserFromChannel(payload.roomName, userId);
+    client.leave(payload.roomName);
+  }
+   catch (error) {
+    console.error("Error:", error);
+  }
+
+ }
+
+ @SubscribeMessage('muteUser') 
+ async handleMuteUser(client: Socket, payload) {
+
+  try { 
+    const userId = await this.chatDMservice.findUserIdByIntraId(payload.intraId);
+    const addminId = await this.chatDMservice.findUserIdByIntraId(payload.addAdminId);
+    await this.chatChannelservice.muteUserInChannel(payload.roomName, addminId, userId);
+    this.server.to(payload.roomName).emit('mutedUserUpdate', payload);
+
+  }
+   catch (error) {
+    console.error("Error:", error);
+  }
+ }
+
+ @SubscribeMessage('unmuteUser') 
+ async handleUnmuteUser(client: Socket, payload) {
+
+  try { 
+    const userId = await this.chatDMservice.findUserIdByIntraId(payload.intraId);
+    const addminId = await this.chatDMservice.findUserIdByIntraId(payload.addAdminId);
+    await this.chatChannelservice.unmuteUserInChannel(payload.roomName, addminId, userId);
+    this.server.to(payload.roomName).emit('unmutedUserUpdate', payload);
+  }
+   catch (error) {
+    console.error("Error:", error);
+  }
+ }
+
+ @SubscribeMessage('kickUser') 
+ async handleKickUser(client: Socket, payload) {
+
+  try { 
+    const userId = await this.chatDMservice.findUserIdByIntraId(payload.intraId);
+    const addminId = await this.chatDMservice.findUserIdByIntraId(payload.addAdminId);
+    await this.chatChannelservice.kickUserInChannel(payload.roomName, addminId, userId);
+    client.leave(payload.roomName);
+  }
+   catch (error) {
+    console.error("Error:", error);
+  }
+ }
+
+ @SubscribeMessage('banUser') 
+ async handleBanUser(client: Socket, payload) {
+
+  try { 
+    const userId = await this.chatDMservice.findUserIdByIntraId(payload.intraId);
+    const addminId = await this.chatDMservice.findUserIdByIntraId(payload.addAdminId);
+    await this.chatChannelservice.banUserInChannel(payload.roomName, addminId, userId);
+    client.leave(payload.roomName);
+  }
+   catch (error) {
+    console.error("Error:", error);
+  }
+ }
+
+ @SubscribeMessage('UnBanUser') 
+ async handleUnBanUser(client: Socket, payload) {
+
+  try { 
+    const userId = await this.chatDMservice.findUserIdByIntraId(payload.intraId);
+    const addminId = await this.chatDMservice.findUserIdByIntraId(payload.addAdminId);
+    await this.chatChannelservice.unbanUserInChannel(payload.roomName, addminId, userId);
+  }
+   catch (error) {
+    console.error("Error:", error);
+  }
+ }
+ @SubscribeMessage('joinProtectedGroup') 
+ async handleJoinProtectedGroup(client: Socket, payload) {
+   
+   try { 
+    const userId = await this.chatDMservice.findUserIdByIntraId(payload.intraId);
+     await this.chatChannelservice.isPasswordCorrect(payload.roomName, payload.password);
+     await this.chatChannelservice.addUserToChannel(userId, payload.roomName,);
+     client.emit('joinedRoom', `Te has unido a la sala ${payload.roomName}`);
+  }
+   catch (error) {
+    console.error("Error:", error);
+  }
+ }
+
+
+ 
 }